--- conflicted
+++ resolved
@@ -36,7 +36,6 @@
 
 
 def run_fit(fitter, model_args, store, seed=1):
-<<<<<<< HEAD
     command = [
         *BUMPS_COMMAND,
         str(model_args[0]),
@@ -51,24 +50,6 @@
     try:
         # print("Command:", " ".join(command))
         output = subprocess.check_output(command, stderr=subprocess.STDOUT)
-=======
-    path = model_args[0]
-    command_parts = [
-        *command,
-        f"--fit={fitter}",
-        f"--store={store}",
-        f"--seed={seed}",
-        "--batch",
-        str(path),
-    ]
-    if model_args[1:]:
-        command_parts = [*command_parts, "--args", *model_args[1:]]
-    # print(command_parts)
-    try:
-        saved_path = os.environ["PYTHONPATH"]
-        os.environ["PYTHONPATH"] = os.pathsep.join(packages + [str(path.parent)])
-        output = subprocess.check_output(command_parts, stderr=subprocess.STDOUT)
->>>>>>> 392dab1f
         output = decode(output.strip())
         if output:
             print(output)
@@ -79,13 +60,7 @@
         if "KeyboardInterrupt" in output:
             raise KeyboardInterrupt()
         else:
-<<<<<<< HEAD
             raise RuntimeError("fit failed:\n" + " ".join(command))
-=======
-            raise RuntimeError("fit failed:\n" + " ".join(command_parts))
-    finally:
-        os.environ["PYTHONPATH"] = saved_path
->>>>>>> 392dab1f
 
 
 def check_fit(fitter, store, target):
