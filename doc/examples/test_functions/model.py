--- conflicted
+++ resolved
@@ -16,153 +16,26 @@
 and DIM is an integer. See model definitions in model_lib.py.
 """
 
-<<<<<<< HEAD
-@fit_function(fmin=0.0, xmin=0.0)
-def stepped_well(x):
-    return sum(np.floor(abs(xi)) for xi in x)
-
-
-@fit_function(xmin=0.0, fmin=0.0, bounds=(-32.768, 32.768))
-def ackley(x, a=20.0, b=0.2, c=2 * pi):
-    """
-    Multimodal with deep global minimum.
-    """
-    n = len(x)
-    return -a * exp(-b * sqrt(sum(xi**2 for xi in x) / n)) - exp(sum(cos(c * xi) for xi in x) / n) + a + e
-
-
-@fit_function(dim=2, xmin=(3, 0.5), fmin=0.0, bounds=(-4.5, 4.5))
-def beale(xy):
-    x, y = xy
-    return (1.5 - x * y) ** 2 + (2.25 - x + x * y**2) ** 2 + (2.625 - x + x * y**3) ** 2
-
-
-_TRAY = 1.34941
-
-
-@fit_function(
-    dim=2, fmin=-2.06261, bounds=(-10, 10), xmin=((_TRAY, _TRAY), (_TRAY, -_TRAY), (-_TRAY, _TRAY), (-_TRAY, -_TRAY))
-)
-def cross_in_tray(xy):
-    x, y = xy
-    return -0.0001 * (abs(sin(x) * sin(y) * exp(abs(100 - sqrt(x**2 + y**2) / pi))) + 1) ** 0.1
-
-
-@fit_function(bounds=(-600, 600), xmin=0.0, fmin=0.0)
-def griewank(x):
-    return 1 + sum(xi**2 for xi in x) ** 2 / 4000 - prod(cos(xi / sqrt(i + 1)) for i, xi in enumerate(x))
-
-
-@fit_function(bounds=(-5.12, 5.12), xmin=0.0, fmin=0.0)
-def rastrigin(x, A=10.0):
-    """
-    Multimodal with global minimum near local minima.
-    """
-    n = len(x)
-    return A * n + sum(xi**2 - A * cos(2 * pi * xi) for xi in x)
-
-
-# could also use bounds=(-2.048, 2.048)
-@fit_function(bounds=(-5, 10), xmin=1.0, fmin=0.0)
-def rosenbrock(x):
-    """
-    Unimodal with narrow parabolic valley.
-    """
-    return sum(100 * (xn - xp**2) ** 2 + (xp - 1) ** 2 for xp, xn in zip(x[:-1], x[1:]))
-
-
-# ========================== wrapper ==================
-
-
-def plot2d(fn, args=None, range=(-10, 10)):
-    """
-    Return a mesh plotter for the given function.
-
-    *args* are the function arguments that are to be meshed (usually the
-    first two arguments to the function).  *range* is the bounding box
-    for the 2D mesh.
-
-    All arguments except the meshed arguments are held fixed.
-    """
-    fnargs = inspect.getfullargspec(fn).args
-    if len(fnargs) < 2:
-        args = fnargs[:1]
-
-        def plot1d(view=None, **kw):
-            import pylab
-
-            x = kw[args[0]]
-            r = linspace(range[0], range[1], 500)
-            kw[args[0]] = x + r
-            pylab.plot(x + r, fn(**kw))
-            pylab.xlabel(args[0])
-            pylab.ylabel("-log P(%s)" % args[0])
-
-        return plot1d
-
-    if args is None:
-        args = fnargs[:2]
-    if not all(k in fnargs for k in args):
-        raise ValueError("args %s not part of function" % str(args))
-
-    def plotter(view=None, **kw):
-        import pylab
-
-        x, y = kw[args[0]], kw[args[1]]
-        r = linspace(range[0], range[1], 200)
-        X, Y = meshgrid(x + r, y + r)
-        kw[args[0]], kw[args[1]] = X, Y
-        pylab.pcolormesh(x + r, y + r, fn(**kw))
-        pylab.plot(
-            x, y, "o", markersize=6, markerfacecolor="red", markeredgecolor="black", markeredgewidth=1, alpha=0.7
-        )
-        pylab.xlabel(args[0])
-        pylab.ylabel(args[1])
-
-    return plotter
-
-
-def columnize(L, indent="", width=79):
-    # type: (List[str], str, int) -> str
-    """
-    Format a list of strings into columns.
-
-    Returns a string with carriage returns ready for printing.
-    """
-    column_width = max(len(w) for w in L) + 1
-    num_columns = (width - len(indent)) // column_width
-    num_rows = len(L) // num_columns
-    L = L + [""] * (num_rows * num_columns - len(L))
-    columns = [L[k * num_rows : (k + 1) * num_rows] for k in range(num_columns)]
-    lines = [" ".join("%-*s" % (column_width, entry) for entry in row) for row in zip(*columns)]
-    output = indent + ("\n" + indent).join(lines)
-    return output
-=======
 import sys
 import numpy as np
->>>>>>> 392dab1f
 
+import bumps.names as bp
 from model_lib import select_function, plot2d
-from bumps.names import *
 
 
 USAGE = "Give the name of the model followed by dimension (default=2)"
 
 try:
     nllf = select_function(sys.argv[1:], vector=False)
-<<<<<<< HEAD
-except Exception:
-=======
 except Exception as exc:
     # import traceback; traceback.print_exc()
->>>>>>> 392dab1f
     print(USAGE, file=sys.stderr)
     print(str(exc), file=sys.stderr)
     sys.exit(1)
 
 plotter = plot2d(nllf, range=(-10, 10))
 
-M = PDF(nllf, plotter=plotter)
+M = bp.PDF(nllf, plotter=plotter)
 
 for p in M.parameters().values():
     # TODO: really should pull value and range out of the bounds for the
@@ -172,4 +45,4 @@
     p.range(-200, 200)
     # p.range(-inf,inf)
 
-problem = FitProblem(M)+problem = bp.arccoshFitProblem(M)