--- conflicted
+++ resolved
@@ -472,11 +472,7 @@
         marker = self.code_block_marker
         if marker == '::':
             # the default marker may occur at the end of a text line
-<<<<<<< HEAD
-            self.marker_regexp = re.compile(r'^( *(?!\.\.).*)(::)([ \n]*)$')
-=======
             self.marker_regexp = re.compile('^( *(?!\\.\\.).*)(::)([ \n]*)$')
->>>>>>> 7b495bb5
         else:
             # marker must be on a separate line
             self.marker_regexp = re.compile(r'^( *)(%s)(.*\n?)$' % marker)
@@ -1588,11 +1584,7 @@
 # ::
 
     firstlines = ' '.join(docstring.splitlines()[:2])
-<<<<<<< HEAD
-    match = re.search(r'coding[=:]\s*([-\w.]+)', firstlines)
-=======
     match = re.search('coding[=:]\\s*([-\\w.]+)', firstlines)
->>>>>>> 7b495bb5
     if match:
         docencoding = match.group(1)
         docstring = docstring.decode(docencoding)
