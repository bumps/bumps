# -*- coding: utf-8 -*-
#
# BUMPS documentation documentation build configuration file, created by
# sphinx-quickstart on Wed Oct 13 15:11:19 2010.
#
# This file is execfile()d with the current directory set to its containing dir.
#
# Note that not all possible configuration values are present in this
# autogenerated file.
#
# All configuration values have a default; values that are commented out
# serve to show the default.

import os
import sys

# os.environ.setdefault('TYPE_CHECKING', 'True')
sys.dont_write_bytecode = True
print("python", sys.executable)

# If extensions (or modules to document with autodoc) are in another directory,
# add these directories to sys.path here. If the directory is relative to the
# documentation root, use os.path.abspath to make it absolute, like shown here.
# sys.path.insert(0, os.path.abspath('.'))

# -- General configuration -----------------------------------------------------

# If your documentation needs a minimal Sphinx version, state it here.
# needs_sphinx = '1.0'

# Add any Sphinx extension module names here, as strings. They can be extensions
# coming with Sphinx (named 'sphinx.ext.*') or your custom ones.
sys.path.insert(0, os.path.abspath("_extensions"))  # for sphinx extensions
sys.path.insert(0, os.path.abspath("."))  # for sitedoc

# Add the source directory for the project. Don't need the build directory
# since there is no compiled code and the package structure is simple.
sys.path.insert(0, os.path.abspath(".."))
print("== path ==")
print("\n".join(sys.path))
print("== end path ==")

# -- General configuration -----------------------------------------------------

# Add any Sphinx extension module names here, as strings. They can be extensions
# coming with Sphinx (named 'sphinx.ext.*') or your custom ones.
extensions = [
    "sphinx.ext.autodoc",
    "sphinx.ext.doctest",
    "sphinx.ext.autosummary",
    "sphinx.ext.coverage",
    "sphinx.ext.viewcode",
    #'sphinx.ext.pngmath',
    #'sphinx.ext.jsmath',
    "sphinx.ext.mathjax",
    #'only_directives',
    #'matplotlib.sphinxext.mathmpl',
    "matplotlib.sphinxext.plot_directive",
    #'inheritance_diagram',
    "dollarmath",
    "slink",
    #'wx_directive',
    #'numpydoc.numpydoc',
]
# plot_formats = [('png', 120), ('pdf', 50)] # Only make 80 dpi plots

nitpick_ignore = [
    ("py:class", "collections.abc.Buffer"),
    ("py:class", "pathlib.Path"),
    ("py:class", "socket.socket"),
    ("py:class", "threading.Event"),
    ("py:class", "threading.Thread"),
    ("py:class", "asyncio.locks.Event"),
    ("py:class", "asyncio.events.AbstractEventLoop"),
    ("py:class", "deque"),
    ("py:class", "logging.Handler"),
    ("py:class", "argparse.Action"),
    ("py:class", "argparse.RawTextHelpFormatter"),
    ("py:class", "argparse.ArgumentDefaultsHelpFormatter"),
    # ("py:class", "any"),
    # ("py:class", "type"),
    ("py:class", "enum.Enum"),
    # ("py:class", "object"),
    ("py:class", "numpy.dtype"),
    ("py:class", "numpy._typing._array_like._ScalarType_co"),
    ("py:class", "numpy._typing._array_like._SupportsArray"),
    ("py:class", "numpy._typing._array_like._ScalarT"),
    ("py:class", "numpy._typing._array_like._Buffer"),
    ("py:class", "numpy._typing._nested_sequence._NestedSequence"),
    ("py:class", "numpy.ndarray"),
    ("py:class", "NDArray"),
    ("py:class", "h5py._hl.group.Group"),
    ("py:class", "Group"),
    ("py:class", "scipy.optimize._optimize.OptimizeResult"),
    # ("py:class", "Real"),
    # ("py:class", "Integral"),
    ("py:class", "JSON_TYPE"),
    # From plotly
    ("py:class", "go.Figure"),
    ("py:class", "Draw"),
    # From bumps
    ("py:class", "bumps.fitproblem.FitnessType"),
    ("py:obj", "bumps.fitproblem.FitnessType"),
<<<<<<< HEAD
    ("py:class", "bumps.dream.core.Model"),
    ("py:class", "bumps.dream.state.Draw"),
    ("py:class", "collections.abc.Buffer"),
=======
    ("py:class", "bumps.webview.server.state_hdf5_backed.Timestamp"),
    ("py:obj", "bumps.webview.server.state_hdf5_backed.Timestamp"),
    ("py:obj", "bumps.webview.server.state_hdf5_backed.UNDEFINED"),
    ("py:class", "bumps.webview.server.api.ParamInfo"),
>>>>>>> 580ceaaf
]


# Add any paths that contain templates here, relative to this directory.
templates_path = ["_templates"]

# The suffix of source filenames.
source_suffix = ".rst"

# The encoding of source files.
# source_encoding = 'utf-8-sig'

# The master toctree document.
master_doc = "index"

# General information about the project.
project = "Bumps"
copyright = "2006-2014, Public domain"
# copyright = '2006-2011, University of Maryland'

# The version info for the project you're documenting, acts as replacement for
# |version| and |release|, also used in various other places throughout the
# built documents.
#
# The full version, including alpha/beta/rc tags.
from bumps import __version__ as release

# The short X.Y version.
# version = ".".join(release.split(".")[:2])
version = release

# The language for content autogenerated by Sphinx. Refer to documentation
# for a list of supported languages.
# language = None

# There are two options for replacing |today|: either, you set today to some
# non-false value, then it is used:
# today = ''
# Else, today_fmt is used as the format for a strftime call.
# today_fmt = '%B %d, %Y'

# List of patterns, relative to source directory, that match files and
# directories to ignore when looking for source files.
exclude_patterns = ["_*", "examples"]

# The reST default role (used for this markup: `text`) to use for all documents.
# default_role = None

# If true, '()' will be appended to :func: etc. cross-reference text.
# add_function_parentheses = True

# If true, the current module name will be prepended to all description
# unit titles (such as .. function::).
# add_module_names = True

# If true, sectionauthor and moduleauthor directives will be shown in the
# output. They are ignored by default.
# show_authors = False

# The name of the Pygments (syntax highlighting) style to use.
pygments_style = "sphinx"

# A list of ignored prefixes for module index sorting.
# modindex_common_prefix = []


# -- Options for HTML output ---------------------------------------------------

# The theme to use for HTML and HTML Help pages.  See the documentation for
# a list of builtin themes.
html_theme = "haiku"
# html_theme = 'default'
html_style = "haiku-site.css"

# Theme options are theme-specific and customize the look and feel of a theme
# further.  For a list of options available for each theme, see the
# documentation.
html_theme_options = {}

# Add any paths that contain custom themes here, relative to this directory.
# html_theme_path = []

# The name for this set of Sphinx documents.  If None, it defaults to
# "<project> v<release> documentation".
# html_title = None

# A shorter title for the navigation bar.  Default is the same as html_title.
# html_short_title = None

# The name of an image file (relative to this directory) to place at the top
# of the sidebar.
html_logo = "_static/logo.png"

# The name of an image file (within the static path) to use as favicon of the
# docs.  This file should be a Windows icon file (.ico) being 16x16 or 32x32
# pixels large.
# html_favicon = None

# Add any paths that contain custom static files (such as style sheets) here,
# relative to this directory. They are copied after the builtin static files,
# so a file named "default.css" will overwrite the builtin "default.css".
html_static_path = ["_static"]

# If not '', a 'Last updated on:' timestamp is inserted at every page bottom,
# using the given strftime format.
# html_last_updated_fmt = '%b %d, %Y'

# If true, SmartyPants will be used to convert quotes and dashes to
# typographically correct entities.
html_use_smartypants = True

# Custom sidebar templates, maps document names to template names.
# html_sidebars = {}

# Additional templates that should be rendered to pages, maps page names to
# template names.
# html_additional_pages = {}

# If false, no module index is generated.
# html_domain_indices = True

# If false, no index is generated.
# html_use_index = True

# If true, the index is split into individual pages for each letter.
# html_split_index = False

# If true, links to the reST sources are added to the pages.
# html_show_sourcelink = True

# If true, "Created using Sphinx" is shown in the HTML footer. Default is True.
# html_show_sphinx = True

# If true, "(C) Copyright ..." is shown in the HTML footer. Default is True.
html_show_copyright = False

# If true, an OpenSearch description file will be output, and all pages will
# contain a <link> tag referring to it.  The value of this option must be the
# base URL from which the finished HTML is served.
# html_use_opensearch = ''

# This is the file name suffix for HTML files (e.g. ".xhtml").
# html_file_suffix = None

# Output file base name for HTML help builder.
htmlhelp_basename = "Bumps"


program_title = "Bumps: Curve Fitting and Uncertainty Analysis"

# -- Options for LaTeX output --------------------------------------------------

# The paper size ('letter' or 'a4').
# latex_paper_size = 'letter'

# The font size ('10pt', '11pt' or '12pt').
# latex_font_size = '10pt'

# Grouping the document tree into LaTeX files. List of tuples
# (source start file, target name, title, author, documentclass [howto/manual]).
latex_documents = [
    ("index", "Bumps.tex", program_title, "Paul Kienzle", "manual"),
]

# The name of an image file (relative to this directory) to place at the top of
# the title page.
# latex_logo = None

# For "manual" documents, if this is true, then toplevel headings are parts,
# not chapters.
# latex_use_parts = False

# If true, show page references after internal links.
# latex_show_pagerefs = False

# If true, show URL addresses after external links.
# latex_show_urls = False

# Additional stuff for the LaTeX preamble.
# latex_preamble = ''
LATEX_PREAMBLE = r"""
\usepackage[utf8]{inputenc}      % Allow unicode symbols in text
\DeclareUnicodeCharacter {00B7} {\ensuremath{\cdot}}   % cdot
\DeclareUnicodeCharacter {00B0} {\ensuremath{^\circ}}  % degrees
\DeclareUnicodeCharacter {212B} {\AA}                  % Angstrom
"""
latex_elements = {"preamble": LATEX_PREAMBLE}

# Documents to append as an appendix to all manuals.
# latex_appendices = []

# If false, no module index is generated.
# latex_domain_indices = True

if os.path.exists("rst_prolog"):
    with open("rst_prolog") as fid:
        rst_prolog = fid.read()

htmlroot = "https://github.com/bumps/bumps/releases/download"


def download(name: str):
    filename = name.format(version=version)
    return f"{filename} <{htmlroot}/{version}/{filename}>"


slink_vars = dict(
    version=release,
    htmlroot=htmlroot,
    srczip=download("bumps-{version}.zip"),
    winexe=download("bumps-{version}-Windows-x86_64-installer.exe"),
    macapp=download("bumps-{version}-Darwin-arm64.dmg"),
    imacapp=download("bumps-{version}-Darwin-x86_64.dmg"),
    linuxapp=download("bumps-{version}-Linux-x86_64.tar.gz"),
)

# -- Options for manual page output --------------------------------------------

# One entry per manual page. List of tuples
# (source start file, name, description, authors, manual section).
man_pages = [("index", "bumps", program_title, ["Paul Kienzle"], 1)]

# Generate API docs
import genmods

genmods.make()

# Generate tutorials
import gentut

gentut.make()<|MERGE_RESOLUTION|>--- conflicted
+++ resolved
@@ -101,16 +101,10 @@
     # From bumps
     ("py:class", "bumps.fitproblem.FitnessType"),
     ("py:obj", "bumps.fitproblem.FitnessType"),
-<<<<<<< HEAD
-    ("py:class", "bumps.dream.core.Model"),
-    ("py:class", "bumps.dream.state.Draw"),
-    ("py:class", "collections.abc.Buffer"),
-=======
     ("py:class", "bumps.webview.server.state_hdf5_backed.Timestamp"),
     ("py:obj", "bumps.webview.server.state_hdf5_backed.Timestamp"),
     ("py:obj", "bumps.webview.server.state_hdf5_backed.UNDEFINED"),
     ("py:class", "bumps.webview.server.api.ParamInfo"),
->>>>>>> 580ceaaf
 ]
 
 
