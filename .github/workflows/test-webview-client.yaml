--- conflicted
+++ resolved
@@ -53,43 +53,4 @@
         run: bun install
 
       - name: Run test
-<<<<<<< HEAD
-        run: bun run test:types
-=======
-        run: bun run test:types
-
-  # Run unit tests
-#   test-unit:
-#     runs-on: ubuntu-latest
-#     steps:
-#       - name: Checkout code
-#         uses: actions/checkout@v6
-
-#       - name: Set up Bun
-#         uses: oven-sh/setup-bun@v2
-
-#       - name: Install packages
-#         run: bun install
-
-#       - name: Run test
-#         run: bun run test:unit
-
-  # Run end to end integration tests
-#   test-e2e:
-#     runs-on: ubuntu-latest
-#     steps:
-#       - name: Checkout code
-#         uses: actions/checkout@v6
-
-#       - name: Set up Bun
-#         uses: oven-sh/setup-bun@v2
-
-#       - name: Install packages
-#         run: bun install
-
-#       - name: Install Playwright
-#         run: bunx playwright install
-
-#       - name: Run test
-#         run: bun run test:e2e
->>>>>>> bc47f3bc
+        run: bun run test:types