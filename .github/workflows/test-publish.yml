--- conflicted
+++ resolved
@@ -8,9 +8,15 @@
     runs-on: ubuntu-latest
 
     steps:
-<<<<<<< HEAD
       - name: Checkout code
         uses: actions/checkout@v4
+
+      - name: Checkout Random123
+        uses: actions/checkout@v4
+        with:
+          repository: "DEShawResearch/random123"
+          ref: v1.14.0
+          path: bumps/dream/random123
 
       - name: Set up Python
         uses: actions/setup-python@v5
@@ -40,47 +46,6 @@
         with:
           name: wheel
           path: dist/bumps-*-py3-none-any.whl
-=======
-
-    - name: Checkout code
-      uses: actions/checkout@v4
-
-    - name: Checkout Random123
-      uses: actions/checkout@v4
-      with:
-        repository: 'DEShawResearch/random123'
-        ref: v1.14.0
-        path: bumps/dream/random123
-
-    - name: Set up Python
-      uses: actions/setup-python@v5
-      with:
-        python-version: '3.10'
-
-    - uses: actions/setup-node@v4
-      with:
-        node-version: 20
-
-    - name: build webview
-      run: |
-        cd bumps/webview/client
-        npm install
-        npm run build_prod
-
-    - name: Install dependencies for building the wheel
-      run: |
-        python -m pip install --upgrade pip
-        python -m pip install -e .[dev]
-
-    - name: Create the wheel
-      run: python -m build
-
-    - name: Upload the wheel artifact
-      uses: actions/upload-artifact@v4
-      with:
-        name: wheel
-        path: dist/bumps-*-py3-none-any.whl
->>>>>>> e06e0351
 
   # Test the wheel on different platforms, test webview, and check docs build
   test:
@@ -100,7 +65,6 @@
       fail-fast: false
 
     steps:
-<<<<<<< HEAD
       - uses: actions/checkout@v4
 
       - name: Set up Python ${{ matrix.cfg.py }}
@@ -140,67 +104,16 @@
       - name: Run tests
         run: pytest -v
 
-      - name: Run tests
-        run: pytest -v
-
       - name: Check examples
         run: python check_examples.py --chisq
+
+      - name: Check fitters
+        run: python check_fitters.py
 
       - name: Check that the docs build (linux only)
         if: matrix.cfg.doc == 1
         run: |
           make -j 4 -C doc SPHINXOPTS="-W --keep-going -n" html
-=======
-    - uses: actions/checkout@v4
-
-    - name: Set up Python ${{ matrix.cfg.py }}
-      uses: actions/setup-python@v5
-      with:
-        python-version: ${{ matrix.cfg.py }}
-
-    - name: Download the wheel
-      uses: actions/download-artifact@v4
-      with:
-        name: wheel
-        path: dist
-
-    - name: Install the wheel for Windows configuration
-      if: ${{ runner.os == 'Windows' }}
-      run: |
-        $wheel = Get-ChildItem -Path dist -Filter "bumps-*-py3-none-any.whl" | Select-Object -First 1
-        python -m pip install $wheel.FullName
-      shell: pwsh
-
-    - name: Install the wheel for configurations other than Windows
-      if: ${{ runner.os != 'Windows' }}
-      run: python -m pip install dist/bumps-*-py3-none-any.whl
-
-    - name: Install dependencies for testing
-      run: |
-        python -m pip install --upgrade pip
-        python -m pip install .[dev]
-
-    - name: Run tests, except for webview
-      run: pytest -v --ignore=bumps/webview
-
-    - name: Install dependencies for webview testing
-      run: |
-        python -m pip install .[webview]
-
-    - name: Run tests
-      run: pytest -v
-
-    - name: Check examples
-      run: python check_examples.py --chisq
-
-    - name: Check fitters
-      run: python check_fitters.py
-
-    - name: Check that the docs build (linux only)
-      if: matrix.cfg.doc == 1
-      run: |
-        make -j 4 -C doc SPHINXOPTS="-W --keep-going -n" html
->>>>>>> e06e0351
 
   # Upload wheel to PyPI only when a tag is pushed, and its name begins with 'v'
   upload-to-pypi:
