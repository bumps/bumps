name: Test and Publish to PyPI

on:
  push:
    branches: [master]
  pull_request:
  release:
    types: [published]
  workflow_dispatch:

defaults:
  run:
    shell: bash

jobs:
  get-pyproject-python-versions:
    runs-on: ubuntu-latest
    outputs:
      versions: ${{ steps.parse.outputs.versions }}
      min_python: ${{ steps.parse.outputs.min_python }}
      max_python: ${{ steps.parse.outputs.max_python }}
    steps:
      - name: Checkout code
        uses: actions/checkout@v4
        with:
          fetch-depth: 1
      - name: Parse pyproject.toml
        run: |
          node ./.github/actions/get-pyproject-python-versions.mjs
        id: parse

  # Build a pure Python wheel and upload as an artifact
  build-wheel:
    runs-on: ubuntu-latest
    needs: get-pyproject-python-versions

    steps:
      - name: Checkout code
        uses: actions/checkout@v5

      - name: Checkout Random123
        uses: actions/checkout@v5
        with:
          repository: "DEShawResearch/random123"
          ref: v1.14.0
          path: bumps/dream/random123

      - name: Install uv
        uses: astral-sh/setup-uv@v6

      - name: Set up Python
        uses: actions/setup-python@v5
        with:
          python-version: ${{ needs.get-pyproject-python-versions.outputs.min_python }}

      - uses: actions/setup-node@v4
        with:
          node-version: 20

      - name: build webview
        run: |
          cd bumps/webview/client
          npm install
          npm run build
      - name: Create the wheel
        run: uv build

      - name: Upload the wheel and source distribution artifacts
        uses: actions/upload-artifact@v4
        with:
          name: artifacts
          path: |
            dist/bumps-*-py3-none-any.whl
            dist/bumps-*.tar.gz
# Test the wheel on different platforms, test webview, and check docs build
  test:
    runs-on: ${{ matrix.os }}
    needs:
      - build-wheel
      - get-pyproject-python-versions
    env:
      MIN_PYTHON: ${{ needs.get-pyproject-python-versions.outputs.min_python }}

    strategy:
      matrix:
<<<<<<< HEAD
        os: ["ubuntu-latest"]
        py: ${{ fromJson(needs.get-pyproject-python-versions.outputs.versions) }}
        include:
          - os: windows-latest
            py: "" # placeholder, will use default version
          - os: macos-latest
            py: ""
=======
        cfg:
          #- { os: ubuntu-latest, py: 3.8 }
          - { os: ubuntu-latest, py: "3.9" }
          - { os: ubuntu-latest, py: "3.10" }
          - { os: ubuntu-latest, py: "3.11", doc: 1 }
          - { os: ubuntu-latest, py: "3.12" }
          - { os: ubuntu-latest, py: "3.13" }
          - { os: windows-latest, py: "3.11" }
          - { os: macos-latest, py: "3.11" }
>>>>>>> 63188264
      fail-fast: false

    steps:
      - uses: actions/checkout@v5

      - name: Install uv
        uses: astral-sh/setup-uv@v6

      - name: Set up Python ${{ matrix.py || env.MIN_PYTHON}}
        uses: actions/setup-python@v5
        with:
          python-version: ${{ matrix.py || env.MIN_PYTHON}}

      - name: Download the wheel
        uses: actions/download-artifact@v5
        with:
          name: artifacts
          path: dist

      - name: Install the wheel
        run: |
          uv venv
          find dist -name "bumps-*-py3-none-any.whl" -exec uv pip install {}[dev] \;

      - name: Run tests
        run: uv run python -m pytest -v

      - name: Check examples
        run: uv run python check_examples.py --chisq

      - name: Check fitters
        run: uv run python check_fitters.py

      - name: Check that the docs build (linux only)
        if: ${{ matrix.py == env.MIN_PYTHON && matrix.os == 'ubuntu-latest' }}
        run: |
          source .venv/bin/activate
          make -j 4 -C doc SPHINXOPTS="-W --keep-going -n" html

  # Upload wheel to PyPI only when a tag is pushed, and its name begins with 'v'
  upload-to-pypi:
    runs-on: ubuntu-latest
    needs: test
    if: startsWith(github.ref, 'refs/tags/v')
    permissions:
      id-token: write
    steps:
      - name: Retrieve all artifacts
        uses: actions/download-artifact@v5
        with:
          name: artifacts
          path: dist

      - name: Publish package distributions to PyPI
        uses: pypa/gh-action-pypi-publish@release/v1
        with:
          packages-dir: dist/<|MERGE_RESOLUTION|>--- conflicted
+++ resolved
@@ -83,7 +83,6 @@
 
     strategy:
       matrix:
-<<<<<<< HEAD
         os: ["ubuntu-latest"]
         py: ${{ fromJson(needs.get-pyproject-python-versions.outputs.versions) }}
         include:
@@ -91,17 +90,6 @@
             py: "" # placeholder, will use default version
           - os: macos-latest
             py: ""
-=======
-        cfg:
-          #- { os: ubuntu-latest, py: 3.8 }
-          - { os: ubuntu-latest, py: "3.9" }
-          - { os: ubuntu-latest, py: "3.10" }
-          - { os: ubuntu-latest, py: "3.11", doc: 1 }
-          - { os: ubuntu-latest, py: "3.12" }
-          - { os: ubuntu-latest, py: "3.13" }
-          - { os: windows-latest, py: "3.11" }
-          - { os: macos-latest, py: "3.11" }
->>>>>>> 63188264
       fail-fast: false
 
     steps:
