--- conflicted
+++ resolved
@@ -21,7 +21,6 @@
 from .history import History
 from .formatnum import format_uncertainty
 from .util import NDArray, format_duration
-<<<<<<< HEAD
 
 # For typing
 from typing import TYPE_CHECKING, List, Tuple, Dict, Any, Optional
@@ -30,10 +29,6 @@
 if TYPE_CHECKING:
     from h5py import Group
     from bumps.dream.state import MCMCDraw
-=======
-from .dream.state import MCMCDraw
->>>>>>> 13faafc4
-
 
 class ConsoleMonitor(monitor.TimedUpdate):
     """
