"""
Interfaces to various optimizers.
"""

import sys
import warnings
from time import perf_counter
from pathlib import Path
from typing import List, Tuple, Dict, Any, Optional

from h5py import Group
import numpy as np

# from numpy.typing import NDArray
from scipy.optimize import OptimizeResult

from . import monitor
from . import initpop
from . import lsqerror

from .history import History
from .formatnum import format_uncertainty
from .util import NDArray, format_duration

# For typing
<<<<<<< HEAD
from typing import List, Tuple, Dict, Any, Optional, TYPE_CHECKING
from numpy.typing import NDArray
from h5py import Group
from bumps.dream import Dream
from bumps.dream.state import MCMCDraw

if TYPE_CHECKING:
    import bumps.fitproblem

=======
from typing import TYPE_CHECKING, List, Tuple, Dict, Any, Optional
from numpy.typing import NDArray

if TYPE_CHECKING:
    from h5py import Group
    from bumps.dream.state import MCMCDraw
>>>>>>> 4359bb2f

class ConsoleMonitor(monitor.TimedUpdate):
    """
    Display fit progress on the console
    """

    def __init__(self, problem, progress=1, improvement=30):
        monitor.TimedUpdate.__init__(self, progress=progress, improvement=improvement)
        self.problem = problem

    def _print_chisq(self, k, fx, final=False):
        print(f"step {k} cost {self.problem.chisq_str(nllf=fx)}{' [final]' if final else ''}")

    def _print_pars(self, x):
        p = self.problem.getp()
        try:
            self.problem.setp(x)
            print(self.problem.summarize())
        finally:
            self.problem.setp(p)

    def show_progress(self, history):
        self._print_chisq(history.step[0], history.value[0])
        sys.stdout.flush()

    def show_improvement(self, history):
        self._print_pars(history.point[0])
        sys.stdout.flush()

    def final(self, history: History, best: Dict[str, Any]):
        self._print_chisq(history.step[0], best["value"], final=True)
        self._print_pars(best["point"])
        print(f"time {format_duration(history.time[0])}")
        sys.stdout.flush()

    def info(self, message: str):
        print(message)
        sys.stdout.flush()


class CheckpointMonitor(monitor.TimedUpdate):
    """
    Periodically save fit state so that it can be resumed later.
    """

    #: Function to call at each checkpoint.
    checkpoint = None  # type: Callable[None, None]

    def __init__(self, checkpoint, progress=60 * 30):
        monitor.TimedUpdate.__init__(self, progress=progress, improvement=np.inf)
        self.checkpoint = checkpoint
        self._first = True

    def show_progress(self, history):
        # Skip the first checkpoint since it only contains the
        # start/resume state
        if self._first:
            self._first = False
        else:
            self.checkpoint(history)

    def show_improvement(self, history):
        pass


class StepMonitor(monitor.Monitor):
    """
    Collect information at every step of the fit and save it to a file.

    *fid* is the file to save the information to
    *fields* is the list of "step|time|value|point" fields to save

    The point field should be last in the list.
    """

    FIELDS = ["step", "time", "value", "point"]

    def __init__(self, problem, fid, fields=FIELDS):
        if any(f not in self.FIELDS for f in fields):
            raise ValueError("invalid monitor field")
        self.fid = fid
        self.fields = fields
        self.problem = problem
        self._pattern = "%%(%s)s\n" % (")s %(".join(fields))
        fid.write("# " + " ".join(fields) + "\n")

    def config_history(self, history):
        history.requires(time=1, value=1, point=1, step=1)

    def update(self, history):
        point = " ".join("%.15g" % v for v in history.point[0])
        time = "%g" % history.time[0]
        step = "%d" % history.step[0]
        value = "%.15g" % (self.problem.chisq(nllf=history.value[0]))
        out = self._pattern % dict(point=point, time=time, value=value, step=step)
        self.fid.write(out)

    __call__ = update


class MonitorRunner(object):
    """
    Adaptor which allows solvers to accept progress monitors.

    The stopping() method manages checks for abort and timeout.
    """

    def __init__(self, monitors: List[monitor.Monitor], problem, abort_test=None, max_time=0.0):
        self.monitors = monitors
        self.history = History(time=1, step=1, point=1, value=1, population_points=1, population_values=1)
        # Pre-populate history.time so we can call stopping() before the first update.
        self.history.update(time=0.0)
        for M in self.monitors:
            M.config_history(self.history)
        self._start = perf_counter()
        self.max_time = max_time
        self.abort_test = abort_test if abort_test is not None else lambda: False

    def update(
        self,
        step: int,
        point: NDArray,
        value: float,
        population_points: Optional[NDArray] = None,
        population_values: Optional[NDArray] = None,
    ):
        # Note: DEFit doesn't use MonitorRunner for config/update
        self.history.update(
            time=perf_counter() - self._start,
            step=step,
            point=point,
            value=value,
            population_points=population_points,
            population_values=population_values,
        )
        for M in self.monitors:
            M(self.history)

    __call__ = update

    def stopping(self):
        return self.abort_test() or (self.history.time[0] >= self.max_time > 0)

    def info(self, message: str):
        for M in self.monitors:
            monitor_message = getattr(M, "info", None)
            if monitor_message is not None:
                monitor_message(message)

    def final(self, point: NDArray, value: float):
        best = dict(point=point, value=value)
        for M in self.monitors:
            monitor_final = getattr(M, "final", None)
            if monitor_final is not None:
                monitor_final(self.history, best)


class FitBase(object):
    """
    FitBase defines the interface from bumps models to the various fitting
    engines available within bumps.

    Each engine is defined in its own class with a specific set of attributes
    and methods.

    The *name* attribute is the name of the optimizer.  This is just a simple
    string.

    The *settings* attribute is a list of pairs (name, default), where the
    names are defined as fields in FitOptions.  A best attempt should be
    made to map the fit options for the optimizer to the standard fit options,
    since each of these becomes a new command line option when running
    bumps.  If that is not possible, then a new option should be added
    to FitOptions.  A plugin architecture might be appropriate here, if
    there are reasons why specific problem domains might need custom fitters,
    but this is not yet supported.

    Each engine takes a fit problem in its constructor.

    The :meth:`solve` method runs the fit.  It accepts a
    monitor to track updates, a mapper to distribute work and
    key-value pairs defining the settings.

    There are a number of optional methods for the fitting engines.  Basically,
    all the methods in :class:`FitDriver` first check if they are specialized
    in the fit engine before performing a default action.

    The *load*/*save* methods load and save the fitter state in a given
    directory with a specific base file name.  The fitter can choose a file
    extension to add to the base name.  Some care is needed to be sure that
    the extension doesn't collide with other extensions such as .mon for
    the fit monitor.

    The *plot* method shows any plots to help understand the performance of
    the fitter, such as a convergence plot showing the the range of values
    in the population over time, as well as plots of the parameter uncertainty
    if available.  The plot should work within  is given a figure canvas to work with

    The *stderr*/*cov* methods should provide summary statistics for the
    parameter uncertainties.  Some fitters, such as MCMC, will compute these
    directly from the population.  Others, such as BFGS, will produce an
    estimate of the uncertainty as they go along.  If the fitter does not
    provide these estimates, then they will be computed from numerical
    derivatives at the minimum in the FitDriver method.
    """

    name: str
    """Display name for the fit method"""
    id: str
    """Short name for the fit method, used as --id on the command line."""
    # TODO: Replace list of tuples with an ordered dictionary?
    settings: List[Tuple[str, Any]]
    """Available fitting options and their default values."""
    state: Any = None
    """
    Internal fit state. If the state object has a draw method this should return
    a set of points from the posterior probability distribution for the fit.
    """
    problem: "bumps.fitproblem.FitProblem"
    "The problem that is being fit."

    def __init__(self, problem: "bumps.fitproblem.FitProblem"):
        """Initialize a fit method for a given problem."""
        self.problem = problem

    def solve(self, monitors: MonitorRunner, mapper=None, **options):
        raise NotImplementedError()

    @classmethod
    def max_steps(
        cls, problem: Optional["bumps.fitproblem.FitProblem"] = None, options: Optional[Dict[str, Any]] = None
    ) -> int:
        """
        Return the maximum number of steps the fitter will take based on
        the given options.

        Default implementation just returns the 'steps' option multiplied by 'starts',
        """
        options = _fill_defaults(options, cls.settings)
        starts = max(options.get("starts", 1), 1)
        steps = options.get("steps", 1) * starts
        return steps

    @staticmethod
    def h5dump(group: "Group", state: Any) -> None:
        """
        Store fitter.state into the given HDF5 Group.

        This will be restored by the corresponding h5load, then passed
        to the fitter to resume from its current state. This strategy
        is particularly useful for MCMC analysis where you may need more
        iterations for the chains to reach equilibrium.  It is also the
        basis of checkpoint/restore operations for fitters such as de
        and amoeba which manage a population, though in those cases the
        best point seen so far may be good enough.
        """
        # Default is nothing to save because resume isn't supported for the fitter
        ...

    @staticmethod
    def h5load(group: "Group") -> Any:
        """
        Load internal fit state from the group saved by h5dump. Note that
        this function will be responsible for migrating state from older
        versions to newer versions of the saved representation.
        """
        return None


class MultiStart(FitBase):
    """
    Multi-start monte carlo fitter.

    This fitter wraps a local optimizer, restarting it a number of times
    to give it a chance to find a different local minimum.  If the jump
    radius is non-zero, then restart near the best fit, otherwise restart at
    random.
    """

    name = "Multistart Monte Carlo"
    settings = [("starts", 100), ("jump", 0)]

    def __init__(self, fitter: FitBase):
        FitBase.__init__(self, fitter.problem)
        self.fitter = fitter

    def solve(self, monitors: MonitorRunner, mapper=None, **options):
        starts = max(options.pop("starts", 1), 1)
        jump = options.pop("jump", 0)
        x_best, f_best, chisq_best = None, np.inf, None
        for k in range(starts):
            x, fx = self.fitter.solve(monitors=monitors, mapper=mapper, **options)
            chisq = self.problem.chisq_str(nllf=fx)
            if fx < f_best:
                x_best, f_best, chisq_best = x, fx, chisq
                monitors.info(f"fit {k+1} of {starts}: {chisq} [new best]")
            else:
                monitors.info(f"fit {k+1} of {starts}: {chisq} [best={chisq_best}]")
            if k >= starts - 1 or monitors.stopping():
                break
            if jump == 0.0:
                self.problem.randomize()
            else:
                pop = initpop.eps_init(1, x_best, self.problem.bounds(), use_point=False, eps=jump)
                self.problem.setp(pop[0])
            # print(f"jump={jump} moving from {x} to {self.problem.getp()}")
        return x_best, f_best

    @classmethod
    def max_steps(
        cls, problem: Optional["bumps.fitproblem.FitProblem"] = None, options: Optional[Dict[str, Any]] = None
    ) -> int:
        raise ValueError("Cannot call max steps on MultiStart directly; use the wrapped fitter.")


class DEFit(FitBase):
    """
    Classic Storn and Price differential evolution optimizer.
    """

    name = "Differential Evolution"
    id = "de"
    settings = [
        ("steps", 1000),
        ("pop", 10),
        ("CR", 0.9),
        ("F", 2.0),
        ("ftol", 1e-8),
        ("xtol", 1e-6),  # ('stop', ''),
    ]
    state = None

    def solve(self, monitors: MonitorRunner, mapper=None, **options):
        options = _fill_defaults(options, self.settings)
        from .mystic.optimizer import de
        from .mystic.solver import Minimizer
        from .mystic import stop

        if mapper is not None:
            _mapper = lambda p, v: mapper(v)
        else:
            _mapper = lambda p, v: list(map(self.problem.nllf, v))
        resume = self.state is not None
        steps = options["steps"] + (self.state["step"][-1] if resume else 0)
        strategy = de.DifferentialEvolution(
            npop=options["pop"], CR=options["CR"], F=options["F"], crossover=de.c_bin, mutate=de.rand1u
        )
        success = parse_tolerance(options)
        failure = stop.Steps(steps)
        # Step adds to current step number if resume
        minimize = Minimizer(
            strategy=strategy,
            problem=self.problem,
            # TODO: use MonitorRunner update within DE
            history=monitors.history,
            monitors=monitors.monitors,
            success=success,
            failure=failure,
        )
        if self.state is not None:
            monitors.history.restore(self.state)
        x = minimize(mapper=_mapper, abort_test=monitors.stopping, resume=resume)
        self.state = monitors.history.snapshot()
        # print("final de state", self.state)
        # print(minimize.termination_condition())
        # with open("/tmp/evals","a") as fid:
        #   print >>fid,minimize.history.value[0],minimize.history.step[0],\
        #       minimize.history.step[0]*options['pop']*len(self.problem.getp())
        return x, monitors.history.value[0]

    def load(self, input_path):
        self.state = _de_load_history(input_path)

    def save(self, output_path):
        _de_save_history(output_path, self.state)

    @staticmethod
    def h5load(group: "Group") -> Any:
        from .webview.server.state_hdf5_backed import read_json

        return read_json(group, "DE_history")

    @staticmethod
    def h5dump(group: "Group", state: Dict[str, Any]):
        from .webview.server.state_hdf5_backed import write_json

        write_json(group, "DE_history", state)


def parse_tolerance(options):
    from .mystic import stop

    if options.get("stop", ""):
        return stop.parse_condition(options["stop"])

    xtol, ftol = options["xtol"], options["ftol"]
    if xtol == 0:
        if ftol == 0:
            return None
        if ftol < 0:
            return stop.Rf(-ftol, scaled=True)
        return stop.Rf(ftol, scaled=False)
    else:
        if xtol == 0:
            return None
        if xtol < 0:
            return stop.Rx(-xtol, scaled=True)
        return stop.Rx(xtol, scaled=False)


def _de_history_file(path):
    return path + "-history.json"


def _de_load_history(path):
    """
    Load fitter details from a history file.
    """
    import json

    with open(_de_history_file(path), "r") as fid:
        return json.load(fid)


def _de_save_history(path, state):
    """
    Save fitter details to a history file as JSON.

    The content of the details are fitter specific.
    """
    import json

    with open(_de_history_file(path), "w") as fid:
        json.dump(state, fid)


class BFGSFit(FitBase):
    """
    BFGS quasi-newton optimizer.

    BFGS estimates Hessian and its Cholesky decomposition, but initial
    tests give uncertainties quite different from the directly computed
    Jacobian in Levenburg-Marquardt or the Hessian estimated at the
    minimum by numerical differentiation.

    To use the internal 'H' and 'L' and save some computation time, then
    use::

        C = lsqerror.chol_cov(fit.result['L'])
        stderr = lsqerror.stderr(C)
    """

    name = "Quasi-Newton BFGS"
    id = "newton"
    # TODO: are these defaults a problem when the problem is single precision? See issue #110.
    settings = [("steps", 3000), ("ftol", 1e-6), ("xtol", 1e-12), ("starts", 1), ("jump", 0)]

    def solve(self, monitors: MonitorRunner, mapper=None, **options):
        options = _fill_defaults(options, self.settings)
        from .quasinewton import quasinewton

        def update(step, x, fx):
            monitors(step=step, point=x, value=fx, population_points=[x], population_values=[fx])
            return not monitors.stopping()

        result = quasinewton(
            fn=self.problem.nllf,
            x0=self.problem.getp(),
            monitor=update,
            itnlimit=options["steps"],
            gradtol=options["ftol"],
            steptol=1e-12,
            macheps=1e-8,
            eta=1e-8,
        )
        self.result = result
        # code = result['status']
        # from .quasinewton import STATUS
        # print("%d: %s, x=%s, fx=%s"
        #      % (code, STATUS[code], result['x'], result['fx']))
        return result["x"], result["fx"]


class PSFit(FitBase):
    """
    Particle swarm optimizer.
    """

    name = "Particle Swarm"
    id = "ps"
    settings = [("steps", 3000), ("pop", 1)]

    def solve(self, monitors: MonitorRunner, mapper=None, **options):
        from .random_lines import particle_swarm

        options = _fill_defaults(options, self.settings)
        if mapper is None:
            mapper = lambda x: list(map(self.problem.nllf, x))

        def update(step, x, fx, k):
            monitors(step=step, point=x[:, k], value=fx[k], population_points=x.T, population_values=fx)
            return not monitors.stopping()

        low, high = self.problem.bounds()
        cfo = dict(
            parallel_cost=mapper,
            n=len(low),
            x0=self.problem.getp(),
            x1=low,
            x2=high,
            f_opt=0,
            monitor=update,
        )
        npop = int(cfo["n"] * options["pop"])

        result = particle_swarm(cfo, npop, maxiter=options["steps"])
        satisfied_sc, n_feval, f_best, x_best = result

        return x_best, f_best


class RLFit(FitBase):
    """
    Random lines optimizer.
    """

    name = "Random Lines"
    id = "rl"
    settings = [("steps", 3000), ("pop", 0.5), ("CR", 0.9), ("starts", 20), ("jump", 0)]

    def solve(self, monitors: MonitorRunner, mapper=None, **options):
        from .random_lines import random_lines

        options = _fill_defaults(options, self.settings)
        if mapper is None:
            mapper = lambda x: list(map(self.problem.nllf, x))

        def update(step, x, fx, k):
            monitors(step=step, point=x[:, k], value=fx[k], population_points=x.T, population_values=fx)
            return not monitors.stopping()

        low, high = self.problem.bounds()
        cfo = dict(
            parallel_cost=mapper,
            n=len(low),
            x0=self.problem.getp(),
            x1=low,
            x2=high,
            f_opt=0,
            monitor=update,
        )
        npop = max(int(cfo["n"] * options["pop"]), 3)

        result = random_lines(cfo, npop, maxiter=options["steps"], CR=options["CR"])
        satisfied_sc, n_feval, f_best, x_best = result

        return x_best, f_best


class PTFit(FitBase):
    """
    Parallel tempering optimizer.
    """

    name = "Parallel Tempering"
    id = "pt"
    settings = [("steps", 400), ("nT", 24), ("CR", 0.9), ("burn", 100), ("Tmin", 0.1), ("Tmax", 10.0)]

    def solve(self, monitors: MonitorRunner, mapper=None, **options):
        options = _fill_defaults(options, self.settings)
        # TODO: no mapper??
        from .partemp import parallel_tempering

        def update(step, x, fx, P, E):
            monitors(step=step, point=x, value=fx, population_points=P, population_values=E)
            return not monitors.stopping()

        t = np.logspace(np.log10(options["Tmin"]), np.log10(options["Tmax"]), options["nT"])
        history = parallel_tempering(
            nllf=self.problem.nllf,
            p=self.problem.getp(),
            bounds=self.problem.bounds(),
            # logfile="partemp.dat",
            T=t,
            CR=options["CR"],
            steps=options["steps"],
            burn=options["burn"],
            monitor=update,
        )
        return history.best_point, history.best


class SimplexFit(FitBase):
    """
    Nelder-Mead simplex optimizer.
    """

    name = "Nelder-Mead Simplex"
    id = "amoeba"
    settings = [("steps", 1000), ("radius", 0.15), ("xtol", 1e-6), ("ftol", 1e-8), ("starts", 1), ("jump", 0.01)]

    def solve(self, monitors: MonitorRunner, mapper=None, **options):
        from .simplex import simplex

        options = _fill_defaults(options, self.settings)

        # TODO: no mapper??
        # print("bounds", self.problem.bounds())
        def update(k, n, x, fx):
            monitors(step=k, point=x[0], value=fx[0], population_points=x, population_values=fx)

        result = simplex(
            f=self.problem.nllf,
            x0=self.problem.getp(),
            bounds=self.problem.bounds(),
            abort_test=monitors.stopping,
            update_handler=update,
            maxiter=options["steps"],
            radius=options["radius"],
            xtol=options["xtol"],
            ftol=options["ftol"],
        )
        # Let simplex propose the starting point for the next amoeba
        # fit in a multistart amoeba context.  If the best is always
        # used, the fit can get stuck in a local minimum.
        self.problem.setp(result.next_start)
        # print("amoeba %s %s"%(result.x,result.fx))
        return result.x, result.fx


class MPFit(FitBase):
    """
    MPFit optimizer.
    """

    name = "Levenberg-Marquardt"
    id = "lm"
    settings = [("steps", 200), ("ftol", 1e-10), ("xtol", 1e-10), ("starts", 1), ("jump", 0)]

    def solve(self, monitors=None, mapper=None, **options):
        from .mpfit import mpfit

        options = _fill_defaults(options, self.settings)
        self._low, self._high = self.problem.bounds()
        self._stopping = monitors.stopping
        x0 = self.problem.getp()
        parinfo = []
        for low, high in zip(*self.problem.bounds()):
            parinfo.append(
                {
                    #'value': None,  # passed in by xall instead
                    #'fixed': False,  # everything is varying
                    "limited": (np.isfinite(low), np.isfinite(high)),
                    "limits": (low, high),
                    #'parname': '',  # could probably ask problem for this...
                    # From the code, default step size is sqrt(eps)*abs(value)
                    # or eps if value is 0.  This seems okay.  The other
                    # other alternative is to limit it by bounds.
                    #'step': 0,  # compute step automatically
                    #'mpside': 0,  # 1, -1 or 2 for right-, left- or 2-sided deriv
                    #'mpmaxstep': 0.,  # max step for this parameter
                    #'tied': '',  # parameter expressions tying fit parameters
                    #'mpprint': 1,  # print the parameter value when iterating
                }
            )

        def update(fcn, p, k, fnorm, functkw=None, parinfo=None, quiet=0, dof=None, **extra):
            # The mpfit residuals are set up so that fnorm = sumsq residuals = 2*nllf.
            monitors(step=k, point=p, value=fnorm / 2)
            if monitors.stopping():
                return -1

        result = mpfit(
            fcn=self._residuals,
            xall=x0,
            parinfo=parinfo,
            autoderivative=True,
            fastnorm=True,
            double=0,  # use single precision machine epsilon for derivative step
            # damp=0,  # no damping when damp=0
            # Stopping conditions
            ftol=options["ftol"],
            xtol=options["xtol"],
            # gtol=1e-100, # exclude gtol test
            maxiter=options["steps"],
            # Progress monitor
            iterfunct=update,
            nprint=1,  # call monitor each iteration
            quiet=True,  # leave it to monitor to print any info
            # Returns values
            nocovar=True,  # use our own covar calculation for consistency
        )
        # Note that result.perror contains dx and result.covar contains cov.
        # See mpfit.py:781 for status codes. We are returning -1 for user abort.
        if result.status > 0 or result.status == -1:
            x = result.params
            # TODO: mpfit sometimes returns root chisq and sometimes chisq
            # Use nllf() as the resulting cost function for consistency with other fitters.
            # Should be able to use fnorm/2 but it is broken in mpfit.
            if not (self.problem.getp() == x).all():
                self.problem.setp(x)
            fx = self.problem.nllf()
        else:
            x, fx = None, None

        return x, fx

    def _residuals(self, p, fjac=None):
        # # Returning -1 here stops immediately rather than completing the step. This is
        # # different from the other fitters, which wait for the step to complete.
        # if self._stopping():
        #     return -1, None

        # Evaluating with new data point so update
        self.problem.setp(p)

        # Tally costs for residuals and broken constraints. Treat prior probabilities on
        # the parameters and broken constraints as additional measurements. The result
        # should be that fnorm = sumsq residuals = 2 * nllf
        extra_cost, failing_constraints = self.problem.constraints_nllf()
        residuals = np.hstack((self.problem.residuals().flat, self.problem.parameter_residuals(), np.sqrt(extra_cost)))
        # print("sumsq resid", np.sum(residuals**2), "nllf", self.problem.nllf()*2)

        # # Spread the cost over the residuals.  Since we are smoothly increasing
        # # residuals as we leave the boundary, this should push us back into the
        # # boundary (within tolerance) during the lm fit.
        # residuals += np.sign(residuals) * (extra_cost / len(residuals))
        return 0, residuals


class LevenbergMarquardtFit(FitBase):
    """
    Levenberg-Marquardt optimizer.
    """

    name = "Levenberg-Marquardt (scipy.leastsq)"
    id = "scipy.leastsq"
    settings = [("steps", 200), ("ftol", 1.5e-8), ("xtol", 1.5e-8)]
    # LM also has
    #    gtol: orthoganality between jacobian columns
    #    epsfcn: numerical derivative step size
    #    factor: initial radius
    #    diag: variable scale factors to bring them near 1

    def solve(self, monitors: MonitorRunner, mapper=None, **options):
        from scipy import optimize

        options = _fill_defaults(options, self.settings)
        self._low, self._high = self.problem.bounds()
        x0 = self.problem.getp()
        maxfev = options["steps"] * (len(x0) + 1)
        monitors(step=0, point=x0, value=self.problem.nllf())
        result = optimize.leastsq(
            self._bounded_residuals,
            x0,
            ftol=options["ftol"],
            xtol=options["xtol"],
            maxfev=maxfev,
            epsfcn=1e-8,
            full_output=True,
        )
        x, cov_x, info, mesg, success = result
        if not 1 <= success <= 4:
            # don't treat "reached maxfev" as a true failure
            if "reached maxfev" in mesg:
                # unless the x values are bad
                if not np.all(np.isfinite(x)):
                    x = None
                    mesg = "Levenberg-Marquardt fit failed with bad values"
            else:
                x = None
        self._cov = cov_x if x is not None else None
        # compute one last time with x forced inside the boundary, and using
        # problem.nllf as returned by other optimizers.  We will ignore the
        # covariance output and calculate it again ourselves.  Not ideal if
        # f is expensive, but it will be consistent with other optimizers.
        if x is not None:
            x += self._stray_delta(x)
            self.problem.setp(x)
            fx = self.problem.nllf()
        else:
            fx = None
        monitors(step=1, point=x, value=self.problem.nllf())
        return x, fx

    def _bounded_residuals(self, p):
        # Force the fit point into the valid region
        stray = self._stray_delta(p)
        stray_cost = np.sum(stray**2)
        if stray_cost > 0:
            stray_cost += 1e6
        self.problem.setp(p + stray)
        # treat prior probabilities on the parameters as additional
        # measurements
        residuals = np.hstack((self.problem.residuals().flat, self.problem.parameter_residuals()))
        # Tally costs for straying outside the boundaries plus other costs
        constraints_cost, failing_constraints = self.problem.constraints_nllf()
        extra_cost = stray_cost + constraints_cost
        # Spread the cost over the residuals.  Since we are smoothly increasing
        # residuals as we leave the boundary, this should push us back into the
        # boundary (within tolerance) during the lm fit.
        residuals += np.sign(residuals) * (extra_cost / len(residuals))
        return residuals

    def _stray_delta(self, p):
        """calculate how far point is outside the boundary"""
        return np.where(p < self._low, self._low - p, 0) + np.where(p > self._high, self._high - p, 0)

    def cov(self):
        return self._cov


class SnobFit(FitBase):
    name = "SNOBFIT"
    id = "snobfit"
    settings = [("steps", 200)]

    def solve(self, monitors: MonitorRunner, mapper=None, **options):
        options = _fill_defaults(options, self.settings)
        # TODO: no mapper??
        from snobfit.snobfit import snobfit

        def update(k, x, fx, improved):
            # TODO: snobfit does have a population...
            monitors(step=k, point=x, value=fx, population_points=[x], population_values=[fx])

        x, fx, _ = snobfit(self.problem, self.problem.getp(), self.problem.bounds(), fglob=0, callback=update)
        return x, fx


class DreamModel:
    """
    DREAM wrapper for fit problems. Implements dream.core.Model protocol.
    """

    labels: List[str]
    bounds: NDArray

    def __init__(self, problem=None, mapper=None):
        """
        Create a sampling from the multidimensional likelihood function
        represented by the problem set using dream.
        """
        # print "dream"
        self.problem = problem
        self.bounds = self.problem.bounds()
        self.labels = self.problem.labels()

        self.mapper = mapper if mapper else lambda p: list(map(self.nllf, p))

    def map(self, pop):
        # print "calling mapper",self.mapper
        return -np.array(self.mapper(pop))


class DreamFit(FitBase):
    name = "DREAM"
    id = "dream"
    settings = [
        ("samples", int(1e4)),
        ("burn", 100),
        ("pop", 10),
        ("init", "eps"),
        ("thin", 1),
        ("alpha", 0.0),
        ("outliers", "iqr"),
        ("trim", True),
        ("steps", 0),  # deprecated: use --samples instead
    ]

    def __init__(self, problem):
        FitBase.__init__(self, problem)
        self.state = None

    def solve(self, monitors: MonitorRunner, mapper=None, **options):
        from .dream.core import Dream

        options = _fill_defaults(options, self.settings)

        def update(state, pop, logp):
            # Get an early copy of the state
            self.state = monitors.history.fit_state = state
            step = state.generation
            x, fx = state.best()
            monitors(step=step, point=x, value=-fx, population_points=pop, population_values=-logp)
            return True

        population = initpop.generate(self.problem, **options)
        pop_size = population.shape[0]
        draws, steps = int(options["samples"]), options["steps"]
        if steps == 0:
            steps = (draws + pop_size - 1) // pop_size
        monitors.info(f"# burn: {options['burn']} # steps: {steps}, # draws: {pop_size * steps}")
        population = population[None, :, :]
        # print(f"Running dream with {population.shape=} {pop_size=} {steps=}")
        sampler = Dream(
            model=DreamModel(self.problem, mapper),
            population=population,
            draws=pop_size * steps,
            burn=pop_size * options["burn"],
            thinning=options["thin"],
            monitor=update,
            alpha=options["alpha"],
            outlier_test=options["outliers"],
            DE_noise=1e-6,
        )

        self.state = sampler.sample(state=self.state, abort_test=monitors.stopping)
        # print("<<< Dream is done sampling >>>")

        # If "trim" option is enabled, automatically set the portion, otherwise use
        # the default 100% that was set at the start of sampler.sample.
        if options.get("trim", False):
            self.state.portion = self.state.trim_portion()
        # print("trimming", options['trim'], self._trimmed)
        self.state.mark_outliers()
        # Note that best is now saved within an hdf5 file, so we no longer need
        # to save it into the sample buffer.
        # self.state.keep_best()
        self.state.title = self.problem.name

        # TODO: Add derived/visible/integer variable support to other optimizers.
        # TODO: Serialize derived/visible/integer variable support with fitproblem.
        # TODO: Use parameter expressions for derived vars rather than a function.
        # TODO: Allow fixed parameters as part of the derived variable function.
        fn, labels = getattr(self.problem, "derive_vars", (None, None))
        if fn is not None:
            self.state.set_derived_vars(fn, labels=labels)
        visible_vars = getattr(self.problem, "visible_vars", None)
        if visible_vars is not None:
            self.state.set_visible_vars(visible_vars)
        integer_vars = getattr(self.problem, "integer_vars", None)
        if integer_vars is not None:
            self.state.set_integer_vars(integer_vars)

        x, fx = self.state.best()

        # Check that the last point is the best point
        # points, logp = self.state.sample()
        # assert logp[-1] == fx
        # print(points[-1], x)
        # assert all(points[-1, i] == xi for i, xi in enumerate(x))
        return x, -fx

    def entropy(self, **kw):
        return self.state.entropy(**kw)

    def stderr(self):
        """
        Approximate standard error as 1/2 the 68% interval fo the sample,
        which is a more robust measure than the mean of the sample for
        non-normal distributions.
        """
        from .dream.stats import var_stats

        vstats = var_stats(self.state.draw())
        return np.array([(v.p68[1] - v.p68[0]) / 2 for v in vstats], "d")

    # def cov(self):
    #    # Covariance estimate from final 1000 points
    #    return np.cov(self.state.draw().points[-1000:])

    def load(self, input_path):
        from .dream.state import load_state, path_contains_saved_state

        if path_contains_saved_state(input_path):
            print("loading saved state from %s (this might take awhile) ..." % (input_path,))
            fn, labels = getattr(self.problem, "derive_vars", (None, []))
            self.state = load_state(input_path, report=100, derived_vars=len(labels))
        else:
            # Warn if mc files are not found on --resume path
            warnings.warn("No mcmc found; ignoring --resume=%r" % input_path)

    def save(self, output_path):
        self.state.save(output_path)

    @staticmethod
    def h5load(group: "Group") -> "MCMCDraw":
        from .dream.state import h5load

        return h5load(group)

    @staticmethod
    def h5dump(group: "Group", state: "MCMCDraw"):
        from .dream.state import h5dump

        h5dump(group, state)

    def plot(self, output_path):
        self.state.show(figfile=output_path)
        self.error_plot(figfile=output_path)

    def show(self):
        pass

    def error_plot(self, figfile):
        # Produce error plot
        import matplotlib.pyplot as plt
        from . import errplot

        # TODO: shouldn't mix calc and display!
        points = errplot.error_points_from_state(self.state)
        res = errplot.calc_errors(self.problem, points)
        if res is not None:
            plt.figure()
            errplot.show_errors(res)
            plt.savefig(figfile + "-errors.png", format="png")

    @classmethod
    def max_steps(cls, problem: "bumps.fitproblem.FitProblem", options: Optional[Dict[str, Any]] = None) -> int:
        options = _fill_defaults(options, cls.settings)
        num_fitparams = len(problem.getp())
        steps = options["steps"]
        if steps == 0:  # Steps not specified; using samples instead
            pop, draws = options["pop"], options["samples"]
            pop_size = int(np.ceil(pop * num_fitparams)) if pop > 0 else int(-pop)
            steps = (draws + pop_size - 1) // pop_size
        steps += options["burn"]  # add burn-in steps
        DE_steps = Dream.DE_steps  # DreamFit does not override DE_steps, uses default
        steps = int(np.ceil((steps - 1) / DE_steps)) * DE_steps + 1  # round up to multiple of DE_steps
        return steps


class Resampler(FitBase):
    # TODO: why isn't cli.resynth using this?

    def __init__(self, fitter):
        self.fitter = fitter
        raise NotImplementedError()

    def solve(self, **options):
        starts = options.pop("starts", 1)
        restart = options.pop("restart", False)
        x, fx = self.fitter.solve(**options)
        points = _resampler(self.fitter, x, samples=starts, restart=restart, **options)
        self.points = points  # save points for later plotting
        return x, fx


def _resampler(fitter, xinit, samples=100, restart=False, **options):
    """
    Refit the result multiple times with resynthesized data, building
    up an array in Result.samples which contains the best fit to the
    resynthesized data.  *samples* is the number of samples to generate.
    *fitter* is the (local) optimizer to use. **kw are the parameters
    for the optimizer.
    """
    x = xinit
    points = []
    try:  # TODO: some solvers already catch KeyboardInterrupt
        for _ in range(samples):
            # print "== resynth %d of %d" % (i, samples)
            fitter.problem.resynth_data()
            if restart:
                fitter.problem.randomize()
            else:
                fitter.problem.setp(x)
            x, fx = fitter.solve(**options)
            points.append(np.hstack((fx, x)))
            # print self.problem.summarize()
            # print "[chisq=%.2f]" % self.problem.chisq(nllf=fx))
    except KeyboardInterrupt:
        # On keyboard interrupt we can declare that we are finished sampling
        # without it being an error condition, so let this exception pass.
        pass
    finally:
        # Restore the state of the problem
        fitter.problem.restore_data()
        fitter.problem.setp(xinit)
    return points


class FitDriver(object):
    def __init__(self, fitclass=None, problem=None, monitors=None, abort_test=None, mapper=None, time=0.0, **options):
        self.fitclass = fitclass
        self.problem = problem
        self.options = options
        self.monitors = [ConsoleMonitor(problem)] if monitors is None else monitors
        self.max_time = time * 3600  # Timeout converted from hours to seconds.
        self.abort_test = abort_test
        self.mapper = mapper if mapper else lambda p: list(map(problem.nllf, p))
        self.fitter = None
        self.result = None
        self._reset_cache()

    def _reset_cache(self):
        """
        Cached values. Deleted by fit() to force recomputation when the new fit is complete.
        """
        self._cov = None
        self._stderr = None
        self._stderr_from_cov = None
        self._chisq = None

    def fit(self, resume=None, fit_state=None):
        """
        Providing *fit_state* allows the fit to resume from a previous state. If None
        then the fit will be started from a clean state.

        The *fitclass* object should provide static methods for *h5dump/h5load* for
        saving and loading the internal state of the fitter to a specific group in an
        hdf5 file. The result of *h5load(group)* can be passed as *fit_state* to resume a
        fit with whatever new options are provided. It is up to the fitter to decide
        how to interpret this. The state can be retrieved from state=driver.fitter.state
        at the end of the fit and saved using *h5dump(group, state)*.

        *resume* (= resume_path / problem.name) is used by the pre-1.0 command line
        interface to provide the base path for the fit state files. For dream this can
        be replaced by the following::

            fn, labels = getattr(problem, "derive_vars", (None, []))
            fit_state = load_state(input_path, report=100, derived_vars=len(labels))
        """
        self._reset_cache()

        # Awkward interface for dump/load state. The structure of the state depends on
        # the fit method, so we need to delegate dump/load to the Fitter class. However,
        # the fitter is not instantiated outside of the fit method, so dump/load must
        # be static methods on fitclass, with load called before the fit and dump after.
        # A further complication is checkpointing, which requires that the state be
        # available and up to date when the checkpoint is requested.
        fitter = self.fitclass(self.problem)
        fitter.state = fit_state
        if resume and hasattr(fitter, "load"):
            fitter.load(resume)
        starts = self.options.get("starts", 1)
        if starts > 1:
            fitter = MultiStart(fitter)
        # TODO: better interface for history management?
        # Keep a handle to the fitter which has state and monitor_runner which has history
        self.fitter = fitter
        self.monitor_runner = MonitorRunner(
            problem=self.problem, monitors=self.monitors, abort_test=self.abort_test, max_time=self.max_time
        )
        x, fx = fitter.solve(
            monitors=self.monitor_runner, abort_test=self.abort_test, mapper=self.mapper, **self.options
        )
        if x is not None:
            self.problem.setp(x)
        self.wall_time = self.monitor_runner.history.time[0]
        self.result = x, fx
        self.monitor_runner.final(point=x, value=fx)
        return x, fx

    def clip(self):
        """
        Force parameters within bounds so constraints are finite.

        The problem is updated with the new parameter values.

        Returns a list of parameter names that were clipped.
        """
        labels = self.problem.labels()
        values = self.problem.getp()
        bounds = self.problem.bounds()
        new_values = np.clip(values, bounds[0], bounds[1])
        clipped = [name for name, old, new in zip(labels, values, new_values) if old != new]
        self.problem.setp(new_values)
        return clipped

    def entropy(self, method=None):
        if hasattr(self.fitter, "entropy"):
            return self.fitter.entropy(method=method)
        else:
            from .dream import entropy

            return entropy.cov_entropy(self.cov()), 0

    def chisq(self):
        if self._chisq is None:
            self._chisq = self.problem.chisq()
        return self._chisq

    def cov(self):
        r"""
        Return an estimate of the covariance of the fit.

        Depending on the fitter and the problem, this may be computed from
        existing evaluations within the fitter, or from numerical
        differentiation around the minimum.

        If the problem uses $\chi^2/2$ as its nllf, then the covariance
        is derived from the Jacobian::

            x = fit.problem.getp()
            J = bumps.lsqerror.jacobian(fit.problem, x)
            cov = bumps.lsqerror.jacobian_cov(J)

        Otherwise, the numerical differentiation will use the Hessian
        estimated from nllf::

            x = fit.problem.getp()
            H = bumps.lsqerror.hessian(fit.problem, x)
            cov = bumps.lsqerror.hessian_cov(H)
        """
        # Note: if fit() has not been run then self.fitter is None and in
        # particular, self.fitter will not have a covariance matrix.  In
        # this case, the code will fall through to computing the covariance
        # matrix directly from the problem.  It will use the initial value
        # stored in the problem parameters because results will also be None.
        if self._cov is None and hasattr(self.fitter, "cov"):
            self._cov = self.fitter.cov()
            # print("fitter cov", self._cov)
        if self._cov is None:
            x = self.problem.getp() if self.result is None else self.result[0]
            self._cov = self.problem.cov(x)
        return self._cov

    def stderr(self):
        """
        Return an estimate of the standard error of the fit.

        Depending on the fitter and the problem, this may be computed from
        existing evaluations within the fitter, or from numerical
        differentiation around the minimum.
        """
        # Note: if fit() has not been run then self.fitter is None and in
        # particular, self.fitter will not have a stderr method defined so
        # it will compute stderr from covariance.
        if self._stderr is None and hasattr(self.fitter, "stderr"):
            self._stderr = self.fitter.stderr()
        if self._stderr is None:
            # If no stderr from the fitter then compute it from the covariance
            self._stderr = self.stderr_from_cov()
        return self._stderr

    def stderr_from_cov(self):
        """
        Return an estimate of standard error of the fit from covariance matrix.

        Unlike stderr, which uses the estimate from the underlying
        fitter (DREAM uses the MCMC sample for this), *stderr_from_cov*
        estimates the error from the diagonal of the covariance matrix.
        Here, the covariance matrix may have been estimated by the fitter
        instead of the Hessian.
        """
        if self._stderr_from_cov is None:
            self._stderr_from_cov = lsqerror.stderr(self.cov())
        return self._stderr_from_cov

    def show(self):
        if hasattr(self.fitter, "show"):
            self.fitter.show()
        if hasattr(self.problem, "show"):
            self.problem.show()

    # TODO: reenable the "implied variance" calculation
    def _unused_show_err(self):
        """
        Display the error approximation from the numerical derivative.

        Warning: cost grows as the cube of the number of parameters.
        """
        # TODO: need cheaper uncertainty estimate
        # Note: error estimated from hessian diagonal is insufficient.
        err = self.stderr_from_cov()
        # TODO: citation needed
        # The "implied variance" column is obtained by scaling the covariance
        # matrix so that chisq = DOF. Any excess chisq implies increased
        # variance in the measurements, so increased variance in the parameters.
        # This is well defined for linear systems with equal but unknown
        # variance in each measurement, and assumed to be approximately true
        # for nonlinear systems, with the unexplained variance distributed
        # proportionately amongst the measurement uncertainties.
        norm = np.sqrt(self.chisq())
        print("=== Uncertainty from curvature:     name value(unc.)     value(unc./chi)) ===")
        for k, v, dv in zip(self.problem.labels(), self.problem.getp(), err):
            print("%40s %-15s %-15s" % (k, format_uncertainty(v, dv), format_uncertainty(v, dv / norm)))
        print("=" * 75)

    def show_err(self):
        # Note: self.cov() is cached, with reset whenever the fit starts
        dx = lsqerror.stderr(self.cov())
        self.problem.show_err(self.problem.getp(), dx)

    def show_cov(self):
        # Note: self.cov() is cached, with reset whenever the fit starts
        self.problem.show_cov(self.problem.getp(), self.cov())

    def show_entropy(self, method=None):
        print("Calculating entropy...")
        S, dS = self.entropy(method=method)
        print("Entropy: %s bits" % format_uncertainty(S, dS))

    def save(self, output_path):
        # print "calling driver save"
        if hasattr(self.fitter, "save"):
            self.fitter.save(output_path)
        if hasattr(self.problem, "save"):
            self.problem.save(output_path)

    def load(self, input_path):
        # print "calling driver save"
        if hasattr(self.fitter, "load"):
            self.fitter.load(input_path)
        if hasattr(self.problem, "load"):
            self.problem.load(input_path)

    def plot(self, output_path, view=None):
        # print "calling fitter.plot"
        # TODO: what if problem has plotly but not plt?
        if hasattr(self.problem, "plot"):
            self.problem.plot(figfile=output_path, view=view)
        if hasattr(self.fitter, "plot"):
            self.fitter.plot(output_path=output_path)

    def _save_fit_cov(self, output_path):
        model = getattr(self.problem, "name", self.problem.__class__.__name__)
        fitter = self.fitclass.id
        cov = self.cov()
        err = self.stderr_from_cov()
        chisq = self.chisq()

        state = {
            "model": model,
            "fitter": fitter,
        }


def _fill_defaults(options: Optional[Dict[str, Any]], settings: List[Tuple[str, Any]]) -> Dict[str, Any]:
    """
    Returns options dict with missing values filled from settings.
    """
    result = dict(settings)  # settings is a list of (key,value) pairs
    if options is not None:
        result.update(options)
    return result


FITTERS: List[FitBase] = []
FIT_AVAILABLE_IDS = []
FIT_ACTIVE_IDS = []


def register(fitter, active=True):
    """
    Register a new fitter with bumps, if it is not already there.

    *active* is False if you don't want it showing up in the GUI selector.
    """
    # Check if already registered.
    if fitter in FITTERS:
        return

    # Check that there is no other fitter of that name
    if fitter.id in FIT_AVAILABLE_IDS:
        raise ValueError("There is already a fitter registered as %r" % fitter.id)

    # Register the fitter.
    FITTERS.append(fitter)
    FIT_AVAILABLE_IDS.append(fitter.id)

    # Make it "active" by listing it in the help menu.
    if active:
        FIT_ACTIVE_IDS.append(fitter.id)


# Register the fitters
register(SimplexFit)
register(DEFit)
register(DreamFit)
register(BFGSFit)
register(MPFit)
register(PTFit, active=False)
# register(PSFit, active=False)
# register(RLFit, active=False)
# register(LevenbergMarquardtFit, active=True)
# register(SnobFit, active=False)

FIT_DEFAULT_ID = SimplexFit.id

assert FIT_DEFAULT_ID in FIT_ACTIVE_IDS
assert all(f in FIT_AVAILABLE_IDS for f in FIT_ACTIVE_IDS)

# TODO: move jupyter notebook support functions to bumps/commands.py, along with load_problem().


def help(*shown):
    import sys
    from IPython.display import display, Markdown

    pages = dict(
        fit="""
Bumps functions:
```python
import bumps.names as bp
bp.help("dream")                                     # display dream plot functions
problem = bp.load_problem(path, args=[arg1, ...])    # load model from script (.py) or export (.json)
options = dict(fit=dream, burn=100)                  # fit options (see bumps -h for list)
!bumps --help                                        # show available options
fitresult = bp.fit(problem, **options)               # synchronous fit interface
fitresult = bp.fit(problem, resume=fitresult, **options) # resume a fit from fitresult
bp.plot_convergence(fitresult)                       # show convergence plot
bp.show_results(problem, fitresult)                  # summarize fit results including plots
bp.show_table(problem, result)                       # show just χ² and the parameter uncertainty table
problem.plot()                                       # show model plots
fitresult.state.show()                               # show dream plots
bp.save_fit("session.h5", problem, fitresult, label="example fit")  # append to session.h5
bp.export_fit("/tmp/T1", problem, fitresult, basename="test")       # export /tmp/T1/test.par etc.
problem, fitresult = bp.load_fit_from_session(path)  # load bumps MCMC from session file
problem, fitresult = bp.load_fit_from_export(path)   # load bumps MCMC files that were exported
```
""",
        webview="""
Webview functions:
```python
await bp.start_bumps()                               # start the webview server
bp.display_bumps(height=600)                         # diplay webview in jupyter
await bp.set_problem(problem)                        # send problem to webview
await bp.start_fit_thread(options=options)           # start the webview fit thread
problem, fitresult = await bp.get_fit_from_webview(wait=True) # get fit results from webview
await bp.set_problem(problem, fit=fitresult)         # send problem and results to webview
```
""",
        dream="""
MCMC statistics:
```python
import matplotlib.pyplot as plt
from bumps.dream.views import plot_all, plot_corrmatrix
from bumps.dream.varplot import var_plot_size, plot_vars, plot_var
from bumps.dream.stats import var_stats, format_vars

# Select from the distribution
result.state.show_labels()
draw = result.state.draw(
    portion=1,  # portion to keep, from the right; use 1.0 for all
    derived=lambda p: {'name': expression, ...},  # derived parameters
    selection={'name': (low, hi),...},  # ranges on individual parameters, or logp
    vars=['name', 'name', ...],  # variables to use for stats and plots
    exclude=['name', 'name', ...],  # list nuisance variables you don't want plotted
    thin=1,   # to reduce autocorrelation spikes choose a large thinning value
)
plot_all(draw) # standard plots and tables on the selection

# Summary statistics
vstats = var_stats(draw)  # parameter statistics
print(format_vars(vstats))  # formatted parameter table

# Entropy calculation using Gaussian mixture model (requires `pip install scikit-learn`)
from uncertainties import ufloat as U
from bumps.dream.entropy import gmm_entropy
S, Serr = gmm_entropy(draw.points, n_est=10000) # Entropy from draw
print(f"entropy={U(S, Serr):fS} (Gaussian mixture model)")

# Histograms and correlation plots including outliers
plt.figure()
plot_corrmatrix(draw, vstats=vstats, nbins=50, full=True)  # correlation plot with outliers
plt.figure(figsize=var_plot_size(len(vstats)))
plot_vars(draw, vstats, nbins=50, full=True) # parameter histogram with outliers

# Parameter histogram comparison between fits for problem1 and problem2
draw1, draw2 = result1.state.draw(), result2.state.draw()
par, nsigma = 1, 4
bins = np.linspace(result1.x[par] - nsigma*result1.dx[par], result1.x[par] + nsigma*result1.dx[par], 50)
plt.hist(draw1.points[:, par], bins=bins, alpha=0.5, label=f"{problem1.name or 'problem 1'}", density=True)
plt.hist(draw2.points[:, par], bins=bins, alpha=0.5, label=f"{problem2.name or 'problem 2'}", density=True)
plt.ylabel(f"P({draw1.labels[par]})")
plt.xlabel(f"{draw1.labels[par]}")
plt.title("Parameter distribution comparison")
plt.legend()
```
""",
    )

    if not shown:
        shown = ["fit", "webview"]
    if not all(p in pages for p in shown):
        print("available help:", " ".join(sorted(pages.keys())))
    else:
        src = "\n".join(pages[p] for p in shown)
        if "ipykernel" in sys.modules:
            display(Markdown(src))
        else:
            print(src)


def plot_convergence(results, cutoff=0.25, ax=None):
    """
    Create a convergence plot from the simple fitter results.

    Note that this will not work with a webview FitResults object
    returned from a session file. Those will not have dof defined,
    and use fit_state instead of state.
    """
    import matplotlib.pyplot as plt
    import numpy as np
    from .plotutil import coordinated_colors

    convergence, state = results.convergence, getattr(results, "state")
    dof = getattr(results, "dof", 2)

    # Convert quantiles from nllf to nominal chisq
    convergence = np.asarray(convergence) * (2 / dof)
    best, quantiles = convergence[:, 0], convergence[:, 1:]
    nsteps, nquantiles = quantiles.shape
    step = np.arange(1, nsteps + 1)
    if state is not None:
        _, chains, logp = state.chains()
        trim_portion = getattr(state, "portion", 1.0)
        tail = burn_index = len(best) - len(chains)
        trim_index = len(best) - int(len(chains) * trim_portion)
    else:
        burn_index = trim_index = None
        tail = int(cutoff * nsteps)
    c = coordinated_colors(base=(0.4, 0.8, 0.2))

    if ax is None:
        ax = plt.gca()
    if nquantiles == 5:
        ax.fill_between(step[tail:], quantiles[tail:, 1], quantiles[tail:, 3], color=c["light"], label="_nolegend_")
        ax.plot(step[tail:], quantiles[tail:, 2], "-", label="median", color=c["base"])
        ax.plot(step[tail:], quantiles[tail:, 0], ":", label="_nolegend_", color=c["base"])
        # Suppress "worst of population" line
        # ax.plot(step[tail:], quantiles[tail:, 4], ':', label="_nolegend_", color=c["base"])
    ax.plot(step[tail:], best[tail:], "-", label="best", color=c["dark"])
    if trim_index is not None:
        ax.axvline(x=trim_index, color="k", linestyle="--", label="_nolegend_", alpha=0.8)
        ax.axvline(x=burn_index, color="k", linestyle="--", label="_nolegend_", alpha=0.8)

        # Get current axes limits
        y_min, y_max = ax.get_ylim()

        # Calculate annotation positions
        font_height = (y_max - y_min) / 40  # font height approximation
        burn_y = y_max - 2 * font_height
        trim_y = burn_y - (2 * font_height)

        # Add vertical lines with annotations
        ax.text(trim_index + 1, trim_y, "trim", rotation=0, ha="left")
        ax.text(burn_index + 1, burn_y, "burn", rotation=0, ha="left")

    ax.set_xlabel("iteration number")
    ax.set_ylabel("chisq")
    ax.legend()
    # ax.xscale('log')
    # ax.yscale('log')


def load_session(filename):
    """Reload a session file from a saved hdf"""
    from bumps.webview.server.state_hdf5_backed import State

    session = State()
    session.read_session_file(filename)

    return session


def load_fit_from_session(filename: Path | str):
    """
    Reload the results from a bumps session file.

    *filename* is a path to an HDF5 file.

    Returns (*problem*, *results*) where *problem* contains
    the model executable and *results* is a scipy
    OptimizationResults object. We add *state* if available
    and *convergence* to the results, similar to simple fit.

    Use *load_session(filename)* directly if you want more control.
    """
    session = load_session(filename)
    problem = session.problem.fitProblem
    fit = session.fitting
    fit_state = getattr(fit, "state", None)
    if fit_state:
        fit_state.mark_outliers()
        fit_state.portion = fit_state.trim_portion()
    results = _build_fit_result(problem, fit)

    return problem, results


def load_fit_from_export(
    path: Path | str,
    modelfile: Path | str | None = None,
    args: list[str] | None = None,
):
    """
    Reload a bumps export directory.

    *path* is the path to the directory, or to a <model>.par file within that
    directory. Use the <model>.par file if you have multiple models exported to
    the same path.

    If *modelfile* is provided then use it, otherwise use <model>.py in the
    current directory. That means you can change to the directory containing
    your model then run bumps with --reload-export=path without having to list
    <model>.py on the command line. This is handy if you have several variations
    saved to different filenames stored along with your data.

    sys.argv is set to *args* before loading the model.
    """
    from .webview.server.cli import reload_export

    problem, fit = reload_export(path, modelfile=modelfile, args=args)
    results = _build_fit_result(problem, fit)

    return problem, results


def show_results(problem, results: OptimizeResult):
    # print(session.fitting)
    print(f"Fit results for {problem.name or 'problem'}: χ² = {problem.chisq_str()}")
    print(problem.summarize())
    print()
    plot_convergence(results)
    problem.plot(fignum=2)
    if results.state:
        results.state.show()
    else:
        problem.show_err(results.x, results.dx)


def show_table(problem, results):
    print(f"Fit results for {problem.name or 'problem'}: χ² = {problem.chisq_str()}")
    if results.state:
        from bumps.dream.stats import var_stats, format_vars

        draw = results.state.draw()
        vstats = var_stats(draw)
        print(format_vars(vstats))
    else:
        problem.show_err(results.x, results.dx)


# Note: get fit is currently computing the covariance matrix each time the fit result is
# retrieved. This will go away if it is saved along with the webview fit results.
async def get_fit_from_webview(wait: bool = False):
    """
    Retrieve the current problem and fit result from webview.

    If *wait* then wait for any running fit to complete before fetching.

    Returns the problem and an OptimizerResult similar to the simple fit() result
    """
    from .webview.server.api import state, wait_for_fit_complete

    # TODO: Any risk of another action happening between fit complete and fetch result?
    if wait:
        await wait_for_fit_complete()
    problem, fit = state.problem.fitProblem, state.fitting
    results = _build_fit_result(problem, fit)
    return problem, results


# TODO: FitResult should include, x, dx, fx, cov, dof, etc.
# TODO: FitResult.fit_state, but OptimizerResult.state
# webview_fit: webview.server.state_hdf5_backed.FitResult
def _build_fit_result(problem, webview_fit):
    x = problem.getp()
    cov = problem.cov(x)
    dx = lsqerror.stderr(cov)
    fx = problem.nllf()
    dof = problem.dof
    # Don't know how many steps in current fit or total after resume, except
    # if the information happens to be stored in state
    fit_state = webview_fit.fit_state
    steps = fit_state.total_generations if fit_state is not None else 0
    results = OptimizeResult(
        x=x,
        fun=fx,
        # TODO: need better success/status/message handling
        success=True,
        status=0,
        message="successful termination",
        nit=steps,  # number of iterations
        # nfev=0, # number of function evaluations
        # njev, nhev # jacobian and hessian evaluations
        # maxcv=0, # max constraint violation
        # Non-standard results. Note convergence is in nominal chisq
        dx=dx,
        dof=dof,
        # webview FitResults
        state=fit_state,
        convergence=webview_fit.convergence,
        method=webview_fit.method,
        options=webview_fit.options,
    )
    return results


# TODO: Move simplified fit interface to its own file.
# Note: fitproblem is "higher level" so I don't want to import it into fitters.
def fit(
    problem,  # bumps.fitproblem.FitProblem
    method: str = FIT_DEFAULT_ID,
    session: Path | str | None = None,
    resume: OptimizeResult | None = None,
    export: Path | str | None = None,
    name: str | None = None,
    verbose: bool = False,
    parallel: int = 1,
    **options,
) -> OptimizeResult:
    """
    Simplified fit interface.

    Given a fit problem, the name of a fitter and the fitter options, it will
    run the fit and return the best value and standard error of the parameters.

    The keyword argments mostly follow the argument names used in the bumps
    command line interface. Try use *method=method* rather than *fit=method*)

    Returns a scipy *OptimizeResult* object containing *x* and *dx*.  Some
    fitters also include a *result.state* object. For dream this can be used as
    *bumps.dream.views.plot_all(result.state)* to generate the uncertainty
    plots. Use *plot_convergence(result)* to show how the fit progressed.
    *result.convergence* is a vector of current value for each step, or an array
    with best and population quantiles, [best, 0%, 20%, 50%, 80%, 100%].

    Note: All fits report *result.success=True* even if they did not converge.
    Similarly *result.status=0* and *result.message="successful termination"*.

    If *session=path/file.h5* is provided, append the fit to the session
    history, or create a new session if the file doesn't exist.

    If *resume=result* is provided, then attempt to resume the fit from the
    previous result.

    If *export=path* is provided, generate the standard plots and export files
    to the specified directory.

    You can set *name=basename* as the base file name for all files stored in
    the export directory, or use
    *name=problem.name* as the default.

    If *verbose* is true, then the console monitor will be enabled, showing
    progress through the fit and showing the parameter standard error at the end
    of the fit, otherwise it is completely silent.

    If *parallel=n* is provided, then run on *n* separate cpus. By default
    *parallel=1* to run on a single cpu. For slow functions set *parallel=0* to
    run on all cpus. You want to run on a single cpu if your function is already
    parallel (for example using multiprocessing or using gpu code), or if your
    function is so fast that the overhead of transfering data is higher than
    cost of *n* function calls.
    """
    from pathlib import Path
    from scipy.optimize import OptimizeResult
    from .mapper import MPMapper, SerialMapper
    from .webview.server.fit_thread import ConvergenceMonitor
    from .webview.server.state_hdf5_backed import now_string

    # Aliases for backwards compatibility (session=store) and cli compatibility (method=fit)
    # Options parser stores --fit=fitter in fit_options["fit"] rather than fit_options["method"]
    method = options.pop("fit", method)
    session = options.pop("store", session)

    # verbose = True
    if method not in FIT_AVAILABLE_IDS:
        raise ValueError("unknown fit method %r not one of %s" % (method, ", ".join(sorted(FIT_ACTIVE_IDS))))
    for fitclass in FITTERS:
        if fitclass.id == method:
            break

    Mapper = MPMapper if parallel != 1 else SerialMapper
    mapper = Mapper.start_mapper(problem, [], cpus=parallel)
    convergence = ConvergenceMonitor(problem)
    monitors = [convergence]

    if verbose:
        monitors.append(ConsoleMonitor(problem))
    driver = FitDriver(fitclass=fitclass, problem=problem, monitors=monitors, mapper=mapper, **options)
    driver.clip()  # make sure fit starts within domain
    # x0 = problem.getp()
    if resume is not None:
        problem.setp(resume.x)

    x, fx = driver.fit(fit_state=None if resume is None else resume.state)

    # TODO: merge OptimizeResult with server FitResult
    # TODO: have driver.fit return FitResult
    dx = driver.stderr()
    dof = problem.dof
    fit_state = driver.fitter.state
    steps = driver.monitor_runner.history.step[0]
    convergence = np.array(convergence.quantiles)
    # Note: OptimizeResult is a dict with dot accessor and a pretty printer.
    # Keys are by convention:
    #   success: bool, status: int, message: str
    #   (x, fun, jac, hess, hess_inv): array
    #   (nit, nfev, njev, nhev): int
    #   maxcv: float # max constraint violation
    result = OptimizeResult(
        x=x,
        fun=fx,
        # TODO: need better success/status/message handling
        success=True,
        status=0,
        message="successful termination",
        nit=steps,  # number of iterations
        # nfev=0, # number of function evaluations
        # njev, nhev # jacobian and hessian evaluations
        # maxcv=0, # max constraint violation
        # Non-standard results. Note convergence is in nominal chisq
        dx=dx,
        dof=dof,
        timestamp=now_string(),
        # webview FitResults
        state=fit_state,
        convergence=convergence,
        method=method,
        options=options,
    )

    problem.setp(x)
    if verbose:
        show_table(problem, result)

    if session is not None or export is not None:
        from .serialize import serialize

        try:
            serialize(problem)
            serializer = "dataclass"
        except Exception as exc:
            # import traceback; traceback.print_exc()
            serializer = "cloudpickle"
            if verbose:
                print(f"Problem stored using {serializer}. It may not load in newer python versions.")
                print(f"error: {exc}")
    else:
        serializer = None

    # TODO: can we put this in a function in state_hdf5_backed?
    if session is not None:
        save_fit(path=session, problem=problem, fit=result)

    if export is not None:
        from .webview.server.api import export_fit

        export_fit(export, problem, result.state, basename=name)

    return result


# TODO: use time stamp from the end of the fit rather than now in the history file
def save_fit(
    path: Path | str,
    problem,
    fit: OptimizeResult,
    label: str | None = None,
):
    """
    Write a fit to a session file.
    """
    from .webview.server.state_hdf5_backed import State, FitResult, ProblemState

    # TODO: strip non-options such as mapper from fit options
    path = Path(path)
    state = State()
    if path.exists():
        state.read_session_file(path)
    state.problem = ProblemState(fitProblem=problem, serializer="dataclass")
    state.fitting = FitResult(
        method=fit.method,
        options=fit.options,
        convergence=fit.convergence,
        fit_state=fit.state,
    )
    # TODO: move the label gnerator into a function so it is the same for simple fit as for webview
    if label is None:
        label = "Fit complete: {result.method}"
    item_name = state.save_to_history(label=label, keep=True)
    state.shared.active_history = item_name
    state.write_session_file(path)


def test_fitters():
    """
    Run the fit tests to make sure they work.
    """
    from .curve import Curve
    from .fitproblem import FitProblem

    x = [1, 2, 3, 4, 5, 6]
    y = [2.1, 4.0, 6.3, 8.03, 9.6, 11.9]
    dy = [0.05, 0.05, 0.2, 0.05, 0.2, 0.2]

    def line(x, m, b=0):
        return m * x + b

    M = Curve(line, x, y, dy, m=2, b=2)
    M.m.range(0, 4)
    M.b.range(-5, 5)

    problem = FitProblem(M)

    # Set the tolerance for the tests (relative)
    fit_value_tol = 1e-3
    fit_error_tol = 1e-3
    expected_value = [1.106e-1, 1.970]
    expected_error = [5.799e-2, 2.055e-2]

    store = None
    export = None
    verbose = False
    parallel = 1  # Serial fit
    # TODO: test store and export as normal tests rather than one-off tests
    # store = "/tmp/teststore.h5"
    # export = "/tmp/testexport"
    # verbose = True
    # parallel = 0 # Parallel fit
    for fitter_name in FIT_ACTIVE_IDS:
        # print(f"Running {fitter_name}")
        result = fit(
            problem,
            method=fitter_name,
            verbose=verbose,
            store=store,
            export=export,
            parallel=parallel,
            name=fitter_name,
        )
        assert np.allclose(result.x, expected_value, rtol=fit_value_tol)
        if fitter_name != "dream":
            # dream error bars vary too much to test
            assert np.allclose(result.dx, expected_error, rtol=fit_error_tol)<|MERGE_RESOLUTION|>--- conflicted
+++ resolved
@@ -23,24 +23,12 @@
 from .util import NDArray, format_duration
 
 # For typing
-<<<<<<< HEAD
-from typing import List, Tuple, Dict, Any, Optional, TYPE_CHECKING
-from numpy.typing import NDArray
-from h5py import Group
-from bumps.dream import Dream
-from bumps.dream.state import MCMCDraw
-
-if TYPE_CHECKING:
-    import bumps.fitproblem
-
-=======
 from typing import TYPE_CHECKING, List, Tuple, Dict, Any, Optional
 from numpy.typing import NDArray
 
 if TYPE_CHECKING:
     from h5py import Group
     from bumps.dream.state import MCMCDraw
->>>>>>> 4359bb2f
 
 class ConsoleMonitor(monitor.TimedUpdate):
     """
@@ -1051,6 +1039,7 @@
 
     @classmethod
     def max_steps(cls, problem: "bumps.fitproblem.FitProblem", options: Optional[Dict[str, Any]] = None) -> int:
+        from .dream.core import Dream
         options = _fill_defaults(options, cls.settings)
         num_fitparams = len(problem.getp())
         steps = options["steps"]
