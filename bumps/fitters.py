"""
Interfaces to various optimizers.
"""

import sys
import warnings
from time import perf_counter

import numpy as np

from . import monitor
from . import initpop
from . import lsqerror

from .history import History
from .formatnum import format_uncertainty
from .util import NDArray, format_duration

# For typing
from typing import List, Tuple, Dict, Any, Optional
from numpy.typing import NDArray
from h5py import Group
from bumps.dream.state import MCMCDraw


class ConsoleMonitor(monitor.TimedUpdate):
    """
    Display fit progress on the console
    """

    def __init__(self, problem, progress=1, improvement=30):
        monitor.TimedUpdate.__init__(self, progress=progress, improvement=improvement)
        self.problem = problem

    def _print_chisq(self, k, fx, final=False):
        print(f"step {k} cost {self.problem.chisq_str(nllf=fx)}{' [final]' if final else ''}")

    def _print_pars(self, x):
        p = self.problem.getp()
        try:
            self.problem.setp(x)
            print(self.problem.summarize())
        finally:
            self.problem.setp(p)

    def show_progress(self, history):
        self._print_chisq(history.step[0], history.value[0])
        sys.stdout.flush()

    def show_improvement(self, history):
        self._print_pars(history.point[0])
        sys.stdout.flush()

    def final(self, history: History, best: Dict[str, Any]):
        self._print_chisq(history.step[0], best["value"], final=True)
        self._print_pars(best["point"])
        print(f"time {format_duration(history.time[0])}")
        sys.stdout.flush()

    def info(self, message: str):
        print(message)
        sys.stdout.flush()


class CheckpointMonitor(monitor.TimedUpdate):
    """
    Periodically save fit state so that it can be resumed later.
    """

    #: Function to call at each checkpoint.
    checkpoint = None  # type: Callable[None, None]

    def __init__(self, checkpoint, progress=60 * 30):
        monitor.TimedUpdate.__init__(self, progress=progress, improvement=np.inf)
        self.checkpoint = checkpoint
        self._first = True

    def show_progress(self, history):
        # Skip the first checkpoint since it only contains the
        # start/resume state
        if self._first:
            self._first = False
        else:
            self.checkpoint(history)

    def show_improvement(self, history):
        pass


class StepMonitor(monitor.Monitor):
    """
    Collect information at every step of the fit and save it to a file.

    *fid* is the file to save the information to
    *fields* is the list of "step|time|value|point" fields to save

    The point field should be last in the list.
    """

    FIELDS = ["step", "time", "value", "point"]

    def __init__(self, problem, fid, fields=FIELDS):
        if any(f not in self.FIELDS for f in fields):
            raise ValueError("invalid monitor field")
        self.fid = fid
        self.fields = fields
        self.problem = problem
        self._pattern = "%%(%s)s\n" % (")s %(".join(fields))
        fid.write("# " + " ".join(fields) + "\n")

    def config_history(self, history):
        history.requires(time=1, value=1, point=1, step=1)

    def update(self, history):
        point = " ".join("%.15g" % v for v in history.point[0])
        time = "%g" % history.time[0]
        step = "%d" % history.step[0]
        value = "%.15g" % (self.problem.chisq(nllf=history.value[0]))
        out = self._pattern % dict(point=point, time=time, value=value, step=step)
        self.fid.write(out)

    __call__ = update


class MonitorRunner(object):
    """
    Adaptor which allows solvers to accept progress monitors.

    The stopping() method manages checks for abort and timeout.
    """

    def __init__(self, monitors: List[monitor.Monitor], problem, abort_test=None, max_time=0.0):
        self.monitors = monitors
        self.history = History(time=1, step=1, point=1, value=1, population_points=1, population_values=1)
        # Pre-populate history.time so we can call stopping() before the first update.
        self.history.update(time=0.0)
        for M in self.monitors:
            M.config_history(self.history)
        self._start = perf_counter()
        self.max_time = max_time
        self.abort_test = abort_test if abort_test is not None else lambda: False

    def update(
        self,
        step: int,
        point: NDArray,
        value: float,
        population_points: Optional[NDArray] = None,
        population_values: Optional[NDArray] = None,
    ):
        # Note: DEFit doesn't use MonitorRunner for config/update
        self.history.update(
            time=perf_counter() - self._start,
            step=step,
            point=point,
            value=value,
            population_points=population_points,
            population_values=population_values,
        )
        for M in self.monitors:
            M(self.history)

    __call__ = update

    def stopping(self):
        return self.abort_test() or (self.history.time[0] >= self.max_time > 0)

    def info(self, message: str):
        for M in self.monitors:
            monitor_message = getattr(M, "info", None)
            if monitor_message is not None:
                monitor_message(message)

    def final(self, point: NDArray, value: float):
        best = dict(point=point, value=value)
        for M in self.monitors:
            monitor_final = getattr(M, "final", None)
            if monitor_final is not None:
                monitor_final(self.history, best)


class FitBase(object):
    """
    FitBase defines the interface from bumps models to the various fitting
    engines available within bumps.

    Each engine is defined in its own class with a specific set of attributes
    and methods.

    The *name* attribute is the name of the optimizer.  This is just a simple
    string.

    The *settings* attribute is a list of pairs (name, default), where the
    names are defined as fields in FitOptions.  A best attempt should be
    made to map the fit options for the optimizer to the standard fit options,
    since each of these becomes a new command line option when running
    bumps.  If that is not possible, then a new option should be added
    to FitOptions.  A plugin architecture might be appropriate here, if
    there are reasons why specific problem domains might need custom fitters,
    but this is not yet supported.

    Each engine takes a fit problem in its constructor.

    The :meth:`solve` method runs the fit.  It accepts a
    monitor to track updates, a mapper to distribute work and
    key-value pairs defining the settings.

    There are a number of optional methods for the fitting engines.  Basically,
    all the methods in :class:`FitDriver` first check if they are specialized
    in the fit engine before performing a default action.

    The *load*/*save* methods load and save the fitter state in a given
    directory with a specific base file name.  The fitter can choose a file
    extension to add to the base name.  Some care is needed to be sure that
    the extension doesn't collide with other extensions such as .mon for
    the fit monitor.

    The *plot* method shows any plots to help understand the performance of
    the fitter, such as a convergence plot showing the the range of values
    in the population over time, as well as plots of the parameter uncertainty
    if available.  The plot should work within  is given a figure canvas to work with

    The *stderr*/*cov* methods should provide summary statistics for the
    parameter uncertainties.  Some fitters, such as MCMC, will compute these
    directly from the population.  Others, such as BFGS, will produce an
    estimate of the uncertainty as they go along.  If the fitter does not
    provide these estimates, then they will be computed from numerical
    derivatives at the minimum in the FitDriver method.
    """

    name: str
    """Display name for the fit method"""
    id: str
    """Short name for the fit method, used as --id on the command line."""
    # TODO: Replace list of tuples with an ordered dictionary?
    settings: List[Tuple[str, Any]]
    """Available fitting options and their default values."""
    state: Any = None
    """
    Internal fit state. If the state object has a draw method this should return
    a set of points from the posterior probability distribution for the fit.
    """

    def __init__(self, problem):
        """Fit the models and show the results"""
        self.problem: "bumps.fitproblem.FitProblem" = problem

    def solve(self, monitors: MonitorRunner, mapper=None, **options):
        raise NotImplementedError()

    @staticmethod
    def h5dump(group: "Group", state: Any) -> None:
        """
        Store fitter.state into the given HDF5 Group.

        This will be restored by the corresponding h5load, then passed
        to the fitter to resume from its current state. This strategy
        is particularly useful for MCMC analysis where you may need more
        iterations for the chains to reach equilibrium.  It is also the
        basis of checkpoint/restore operations for fitters such as de
        and amoeba which manage a population, though in those cases the
        best point seen so far may be good enough.
        """
        # Default is nothing to save because resume isn't supported for the fitter
        ...

    @staticmethod
    def h5load(group: "Group") -> Any:
        """
        Load internal fit state from the group saved by h5dump. Note that
        this function will be responsible for migrating state from older
        versions to newer versions of the saved representation.
        """
        return None


class MultiStart(FitBase):
    """
    Multi-start monte carlo fitter.

    This fitter wraps a local optimizer, restarting it a number of times
    to give it a chance to find a different local minimum.  If the jump
    radius is non-zero, then restart near the best fit, otherwise restart at
    random.
    """

    name = "Multistart Monte Carlo"
    settings = [("starts", 100), ("jump", 0.0)]

    def __init__(self, fitter):
        FitBase.__init__(self, fitter.problem)
        self.fitter = fitter

    def solve(self, monitors: MonitorRunner, mapper=None, **options):
        starts = max(options.pop("starts", 1), 1)
        jump = options.pop("jump", 0.0)
        x_best, f_best, chisq_best = None, np.inf, None
        for k in range(starts):
            x, fx = self.fitter.solve(monitors=monitors, mapper=mapper, **options)
            chisq = self.problem.chisq_str(nllf=fx)
            if fx < f_best:
                x_best, f_best, chisq_best = x, fx, chisq
                monitors.info(f"fit {k+1} of {starts}: {chisq} [new best]")
            else:
                monitors.info(f"fit {k+1} of {starts}: {chisq} [best={chisq_best}]")
            if k >= starts - 1 or monitors.stopping():
                break
            if jump == 0.0:
                self.problem.randomize()
            else:
                pop = initpop.eps_init(1, x_best, self.problem.bounds(), use_point=False, eps=jump)
                self.problem.setp(pop[0])
            # print(f"jump={jump} moving from {x} to {self.problem.getp()}")
        return x_best, f_best


class DEFit(FitBase):
    """
    Classic Storn and Price differential evolution optimizer.
    """

    name = "Differential Evolution"
    id = "de"
    settings = [
        ("steps", 1000),
        ("pop", 10),
        ("CR", 0.9),
        ("F", 2.0),
        ("ftol", 1e-8),
        ("xtol", 1e-6),  # ('stop', ''),
    ]
    state = None

    def solve(self, monitors: MonitorRunner, mapper=None, **options):
        options = _fill_defaults(options, self.settings)
        from .mystic.optimizer import de
        from .mystic.solver import Minimizer
        from .mystic import stop

        if mapper is not None:
            _mapper = lambda p, v: mapper(v)
        else:
            _mapper = lambda p, v: list(map(self.problem.nllf, v))
        resume = self.state is not None
        steps = options["steps"] + (self.state["step"][-1] if resume else 0)
        strategy = de.DifferentialEvolution(
            npop=options["pop"], CR=options["CR"], F=options["F"], crossover=de.c_bin, mutate=de.rand1u
        )
        success = parse_tolerance(options)
        failure = stop.Steps(steps)
        # Step adds to current step number if resume
        minimize = Minimizer(
            strategy=strategy,
            problem=self.problem,
            # TODO: use MonitorRunner update within DE
            history=monitors.history,
            monitors=monitors.monitors,
            success=success,
            failure=failure,
        )
        if self.state is not None:
            monitors.history.restore(self.state)
        x = minimize(mapper=_mapper, abort_test=monitors.stopping, resume=resume)
        self.state = monitors.history.snapshot()
        # print("final de state", self.state)
        # print(minimize.termination_condition())
        # with open("/tmp/evals","a") as fid:
        #   print >>fid,minimize.history.value[0],minimize.history.step[0],\
        #       minimize.history.step[0]*options['pop']*len(self.problem.getp())
        return x, monitors.history.value[0]

    def load(self, input_path):
        self.state = _de_load_history(input_path)

    def save(self, output_path):
        _de_save_history(output_path, self.state)

    @staticmethod
    def h5load(group: Group) -> Any:
        from .webview.server.state_hdf5_backed import read_json

        return read_json(group, "DE_history")

    @staticmethod
    def h5dump(group: Group, state: Dict[str, Any]):
        from .webview.server.state_hdf5_backed import write_json

        write_json(group, "DE_history", state)


def parse_tolerance(options):
    from .mystic import stop

    if options.get("stop", ""):
        return stop.parse_condition(options["stop"])

    xtol, ftol = options["xtol"], options["ftol"]
    if xtol == 0:
        if ftol == 0:
            return None
        if ftol < 0:
            return stop.Rf(-ftol, scaled=True)
        return stop.Rf(ftol, scaled=False)
    else:
        if xtol == 0:
            return None
        if xtol < 0:
            return stop.Rx(-xtol, scaled=True)
        return stop.Rx(xtol, scaled=False)


def _de_history_file(path):
    return path + "-history.json"


def _de_load_history(path):
    """
    Load fitter details from a history file.
    """
    import json

    with open(_de_history_file(path), "r") as fid:
        return json.load(fid)


def _de_save_history(path, state):
    """
    Save fitter details to a history file as JSON.

    The content of the details are fitter specific.
    """
    import json

    with open(_de_history_file(path), "w") as fid:
        json.dump(state, fid)


class BFGSFit(FitBase):
    """
    BFGS quasi-newton optimizer.

    BFGS estimates Hessian and its Cholesky decomposition, but initial
    tests give uncertainties quite different from the directly computed
    Jacobian in Levenburg-Marquardt or the Hessian estimated at the
    minimum by numerical differentiation.

    To use the internal 'H' and 'L' and save some computation time, then
    use::

        C = lsqerror.chol_cov(fit.result['L'])
        stderr = lsqerror.stderr(C)
    """

    name = "Quasi-Newton BFGS"
    id = "newton"
    settings = [("steps", 3000), ("ftol", 1e-6), ("xtol", 1e-12), ("starts", 1), ("jump", 0.0)]

    def solve(self, monitors: MonitorRunner, mapper=None, **options):
        options = _fill_defaults(options, self.settings)
        from .quasinewton import quasinewton

        def update(step, x, fx):
            monitors(step=step, point=x, value=fx, population_points=[x], population_values=[fx])
            return not monitors.stopping()

        result = quasinewton(
            fn=self.problem.nllf,
            x0=self.problem.getp(),
            monitor=update,
            itnlimit=options["steps"],
            gradtol=options["ftol"],
            steptol=1e-12,
            macheps=1e-8,
            eta=1e-8,
        )
        self.result = result
        # code = result['status']
        # from .quasinewton import STATUS
        # print("%d: %s, x=%s, fx=%s"
        #      % (code, STATUS[code], result['x'], result['fx']))
        return result["x"], result["fx"]


class PSFit(FitBase):
    """
    Particle swarm optimizer.
    """

    name = "Particle Swarm"
    id = "ps"
    settings = [("steps", 3000), ("pop", 1)]

    def solve(self, monitors: MonitorRunner, mapper=None, **options):
        from .random_lines import particle_swarm

        options = _fill_defaults(options, self.settings)
        if mapper is None:
            mapper = lambda x: list(map(self.problem.nllf, x))

        def update(step, x, fx, k):
            monitors(step=step, point=x[:, k], value=fx[k], population_points=x.T, population_values=fx)
            return not monitors.stopping()

        low, high = self.problem.bounds()
        cfo = dict(
            parallel_cost=mapper,
            n=len(low),
            x0=self.problem.getp(),
            x1=low,
            x2=high,
            f_opt=0,
            monitor=update,
        )
        npop = int(cfo["n"] * options["pop"])

        result = particle_swarm(cfo, npop, maxiter=options["steps"])
        satisfied_sc, n_feval, f_best, x_best = result

        return x_best, f_best


class RLFit(FitBase):
    """
    Random lines optimizer.
    """

    name = "Random Lines"
    id = "rl"
    settings = [("steps", 3000), ("pop", 0.5), ("CR", 0.9), ("starts", 20), ("jump", 0.0)]

    def solve(self, monitors: MonitorRunner, mapper=None, **options):
        from .random_lines import random_lines

        options = _fill_defaults(options, self.settings)
        if mapper is None:
            mapper = lambda x: list(map(self.problem.nllf, x))

        def update(step, x, fx, k):
            monitors(step=step, point=x[:, k], value=fx[k], population_points=x.T, population_values=fx)
            return not monitors.stopping()

        low, high = self.problem.bounds()
        cfo = dict(
            parallel_cost=mapper,
            n=len(low),
            x0=self.problem.getp(),
            x1=low,
            x2=high,
            f_opt=0,
            monitor=update,
        )
        npop = max(int(cfo["n"] * options["pop"]), 3)

        result = random_lines(cfo, npop, maxiter=options["steps"], CR=options["CR"])
        satisfied_sc, n_feval, f_best, x_best = result

        return x_best, f_best


class PTFit(FitBase):
    """
    Parallel tempering optimizer.
    """

    name = "Parallel Tempering"
    id = "pt"
    settings = [("steps", 400), ("nT", 24), ("CR", 0.9), ("burn", 100), ("Tmin", 0.1), ("Tmax", 10.0)]

    def solve(self, monitors: MonitorRunner, mapper=None, **options):
        options = _fill_defaults(options, self.settings)
        # TODO: no mapper??
        from .partemp import parallel_tempering

        def update(step, x, fx, P, E):
            monitors(step=step, point=x, value=fx, population_points=P, population_values=E)
            return not monitors.stopping()

        t = np.logspace(np.log10(options["Tmin"]), np.log10(options["Tmax"]), options["nT"])
        history = parallel_tempering(
            nllf=self.problem.nllf,
            p=self.problem.getp(),
            bounds=self.problem.bounds(),
            # logfile="partemp.dat",
            T=t,
            CR=options["CR"],
            steps=options["steps"],
            burn=options["burn"],
            monitor=update,
        )
        return history.best_point, history.best


class SimplexFit(FitBase):
    """
    Nelder-Mead simplex optimizer.
    """

    name = "Nelder-Mead Simplex"
    id = "amoeba"
    settings = [("steps", 1000), ("radius", 0.15), ("xtol", 1e-6), ("ftol", 1e-8), ("starts", 1), ("jump", 0.01)]

    def solve(self, monitors: MonitorRunner, mapper=None, **options):
        from .simplex import simplex

        options = _fill_defaults(options, self.settings)

        # TODO: no mapper??
        # print("bounds", self.problem.bounds())
        def update(k, n, x, fx):
            monitors(step=k, point=x[0], value=fx[0], population_points=x, population_values=fx)

        result = simplex(
            f=self.problem.nllf,
            x0=self.problem.getp(),
            bounds=self.problem.bounds(),
            abort_test=monitors.stopping,
            update_handler=update,
            maxiter=options["steps"],
            radius=options["radius"],
            xtol=options["xtol"],
            ftol=options["ftol"],
        )
        # Let simplex propose the starting point for the next amoeba
        # fit in a multistart amoeba context.  If the best is always
        # used, the fit can get stuck in a local minimum.
        self.problem.setp(result.next_start)
        # print("amoeba %s %s"%(result.x,result.fx))
        return result.x, result.fx


class MPFit(FitBase):
    """
    MPFit optimizer.
    """

    name = "Levenberg-Marquardt"
    id = "lm"
    settings = [("steps", 200), ("ftol", 1e-10), ("xtol", 1e-10), ("starts", 1), ("jump", 0.0)]

    def solve(self, monitors=None, mapper=None, **options):
        from .mpfit import mpfit

        options = _fill_defaults(options, self.settings)
        self._low, self._high = self.problem.bounds()
        self._stopping = monitors.stopping
        x0 = self.problem.getp()
        parinfo = []
        for low, high in zip(*self.problem.bounds()):
            parinfo.append(
                {
                    #'value': None,  # passed in by xall instead
                    #'fixed': False,  # everything is varying
                    "limited": (np.isfinite(low), np.isfinite(high)),
                    "limits": (low, high),
                    #'parname': '',  # could probably ask problem for this...
                    # From the code, default step size is sqrt(eps)*abs(value)
                    # or eps if value is 0.  This seems okay.  The other
                    # other alternative is to limit it by bounds.
                    #'step': 0,  # compute step automatically
                    #'mpside': 0,  # 1, -1 or 2 for right-, left- or 2-sided deriv
                    #'mpmaxstep': 0.,  # max step for this parameter
                    #'tied': '',  # parameter expressions tying fit parameters
                    #'mpprint': 1,  # print the parameter value when iterating
                }
            )

        def update(fcn, p, k, fnorm, functkw=None, parinfo=None, quiet=0, dof=None, **extra):
            # The mpfit residuals are set up so that fnorm = sumsq residuals = 2*nllf.
            monitors(step=k, point=p, value=fnorm / 2)
            if monitors.stopping():
                return -1

        result = mpfit(
            fcn=self._residuals,
            xall=x0,
            parinfo=parinfo,
            autoderivative=True,
            fastnorm=True,
            double=0,  # use single precision machine epsilon for derivative step
            # damp=0,  # no damping when damp=0
            # Stopping conditions
            ftol=options["ftol"],
            xtol=options["xtol"],
            # gtol=1e-100, # exclude gtol test
            maxiter=options["steps"],
            # Progress monitor
            iterfunct=update,
            nprint=1,  # call monitor each iteration
            quiet=True,  # leave it to monitor to print any info
            # Returns values
            nocovar=True,  # use our own covar calculation for consistency
        )
        # Note that result.perror contains dx and result.covar contains cov.
        # See mpfit.py:781 for status codes. We are returning -1 for user abort.
        if result.status > 0 or result.status == -1:
            x = result.params
            # TODO: mpfit sometimes returns root chisq and sometimes chisq
            # Use nllf() as the resulting cost function for consistency with other fitters.
            # Should be able to use fnorm/2 but it is broken in mpfit.
            if not (self.problem.getp() == x).all():
                self.problem.setp(x)
            fx = self.problem.nllf()
        else:
            x, fx = None, None

        return x, fx

    def _residuals(self, p, fjac=None):
        # # Returning -1 here stops immediately rather than completing the step. This is
        # # different from the other fitters, which wait for the step to complete.
        # if self._stopping():
        #     return -1, None

        # Evaluating with new data point so update
        self.problem.setp(p)

        # Tally costs for residuals and broken constraints. Treat prior probabilities on
        # the parameters and broken constraints as additional measurements. The result
        # should be that fnorm = sumsq residuals = 2 * nllf
        extra_cost, failing_constraints = self.problem.constraints_nllf()
        residuals = np.hstack((self.problem.residuals().flat, self.problem.parameter_residuals(), np.sqrt(extra_cost)))
        # print("sumsq resid", np.sum(residuals**2), "nllf", self.problem.nllf()*2)

        # # Spread the cost over the residuals.  Since we are smoothly increasing
        # # residuals as we leave the boundary, this should push us back into the
        # # boundary (within tolerance) during the lm fit.
        # residuals += np.sign(residuals) * (extra_cost / len(residuals))
        return 0, residuals


class LevenbergMarquardtFit(FitBase):
    """
    Levenberg-Marquardt optimizer.
    """

    name = "Levenberg-Marquardt (scipy.leastsq)"
    id = "scipy.leastsq"
    settings = [("steps", 200), ("ftol", 1.5e-8), ("xtol", 1.5e-8)]
    # LM also has
    #    gtol: orthoganality between jacobian columns
    #    epsfcn: numerical derivative step size
    #    factor: initial radius
    #    diag: variable scale factors to bring them near 1

    def solve(self, monitors: MonitorRunner, mapper=None, **options):
        from scipy import optimize

        options = _fill_defaults(options, self.settings)
        self._low, self._high = self.problem.bounds()
        x0 = self.problem.getp()
        maxfev = options["steps"] * (len(x0) + 1)
        monitors(step=0, point=x0, value=self.problem.nllf())
        result = optimize.leastsq(
            self._bounded_residuals,
            x0,
            ftol=options["ftol"],
            xtol=options["xtol"],
            maxfev=maxfev,
            epsfcn=1e-8,
            full_output=True,
        )
        x, cov_x, info, mesg, success = result
        if not 1 <= success <= 4:
            # don't treat "reached maxfev" as a true failure
            if "reached maxfev" in mesg:
                # unless the x values are bad
                if not np.all(np.isfinite(x)):
                    x = None
                    mesg = "Levenberg-Marquardt fit failed with bad values"
            else:
                x = None
        self._cov = cov_x if x is not None else None
        # compute one last time with x forced inside the boundary, and using
        # problem.nllf as returned by other optimizers.  We will ignore the
        # covariance output and calculate it again ourselves.  Not ideal if
        # f is expensive, but it will be consistent with other optimizers.
        if x is not None:
            x += self._stray_delta(x)
            self.problem.setp(x)
            fx = self.problem.nllf()
        else:
            fx = None
        monitors(step=1, point=x, value=self.problem.nllf())
        return x, fx

    def _bounded_residuals(self, p):
        # Force the fit point into the valid region
        stray = self._stray_delta(p)
        stray_cost = np.sum(stray**2)
        if stray_cost > 0:
            stray_cost += 1e6
        self.problem.setp(p + stray)
        # treat prior probabilities on the parameters as additional
        # measurements
        residuals = np.hstack((self.problem.residuals().flat, self.problem.parameter_residuals()))
        # Tally costs for straying outside the boundaries plus other costs
        constraints_cost, failing_constraints = self.problem.constraints_nllf()
        extra_cost = stray_cost + constraints_cost
        # Spread the cost over the residuals.  Since we are smoothly increasing
        # residuals as we leave the boundary, this should push us back into the
        # boundary (within tolerance) during the lm fit.
        residuals += np.sign(residuals) * (extra_cost / len(residuals))
        return residuals

    def _stray_delta(self, p):
        """calculate how far point is outside the boundary"""
        return np.where(p < self._low, self._low - p, 0) + np.where(p > self._high, self._high - p, 0)

    def cov(self):
        return self._cov


class SnobFit(FitBase):
    name = "SNOBFIT"
    id = "snobfit"
    settings = [("steps", 200)]

    def solve(self, monitors: MonitorRunner, mapper=None, **options):
        options = _fill_defaults(options, self.settings)
        # TODO: no mapper??
        from snobfit.snobfit import snobfit

        def update(k, x, fx, improved):
            # TODO: snobfit does have a population...
            monitors(step=k, point=x, value=fx, population_points=[x], population_values=[fx])

        x, fx, _ = snobfit(self.problem, self.problem.getp(), self.problem.bounds(), fglob=0, callback=update)
        return x, fx


class DreamModel:
    """
    DREAM wrapper for fit problems. Implements dream.core.Model protocol.
    """

    labels: List[str]
    bounds: NDArray

    def __init__(self, problem=None, mapper=None):
        """
        Create a sampling from the multidimensional likelihood function
        represented by the problem set using dream.
        """
        # print "dream"
        self.problem = problem
        self.bounds = self.problem.bounds()
        self.labels = self.problem.labels()

        self.mapper = mapper if mapper else lambda p: list(map(self.nllf, p))

    def map(self, pop):
        # print "calling mapper",self.mapper
        return -np.array(self.mapper(pop))


class DreamFit(FitBase):
    name = "DREAM"
    id = "dream"
    settings = [
        ("samples", int(1e4)),
        ("burn", 100),
        ("pop", 10),
        ("init", "eps"),
        ("thin", 1),
        ("alpha", 0.0),
        ("outliers", "none"),
        ("trim", False),
        ("steps", 0),  # deprecated: use --samples instead
    ]

    def __init__(self, problem):
        FitBase.__init__(self, problem)
        self.state = None

    def solve(self, monitors: MonitorRunner, mapper=None, **options):
        from .dream import Dream

        options = _fill_defaults(options, self.settings)

        def update(state, pop, logp):
            # Get an early copy of the state
            self.state = monitors.history.fit_state = state
            step = state.generation
            x, fx = state.best()
            monitors(step=step, point=x, value=-fx, population_points=pop, population_values=-logp)
            return True

        population = initpop.generate(self.problem, **options)
        pop_size = population.shape[0]
        draws, steps = int(options["samples"]), options["steps"]
        if steps == 0:
            steps = (draws + pop_size - 1) // pop_size
        monitors.info(f"# burn: {options['burn']} # steps: {steps}, # draws: {pop_size * steps}")
        population = population[None, :, :]
        # print(f"Running dream with {population.shape=} {pop_size=} {steps=}")
        sampler = Dream(
            model=DreamModel(self.problem, mapper),
            population=population,
            draws=pop_size * steps,
            burn=pop_size * options["burn"],
            thinning=options["thin"],
            monitor=update,
            alpha=options["alpha"],
            outlier_test=options["outliers"],
            DE_noise=1e-6,
        )

        self.state = sampler.sample(state=self.state, abort_test=monitors.stopping)
        # print("<<< Dream is done sampling >>>")

        # If "trim" option is enabled, automatically set the portion, otherwise use
        # the default 100% that was set at the start of sampler.sample.
        if options.get("trim", False):
            self.state.portion = self.state.trim_portion()
        # print("trimming", options['trim'], self._trimmed)
        self.state.mark_outliers()
<<<<<<< HEAD
        # Note that best is now saved within an hdf5 file, so we no longer need
        # to save it into the sample buffer.
        # self.state.keep_best()
=======
        self.state.keep_best()
>>>>>>> cdf1b764
        self.state.title = self.problem.name

        # TODO: Add derived/visible/integer variable support to other optimizers.
        # TODO: Serialize derived/visible/integer variable support with fitproblem.
        # TODO: Use parameter expressions for derived vars rather than a function.
        # TODO: Allow fixed parameters as part of the derived variable function.
        fn, labels = getattr(self.problem, "derive_vars", (None, None))
        if fn is not None:
            self.state.set_derived_vars(fn, labels=labels)
        visible_vars = getattr(self.problem, "visible_vars", None)
        if visible_vars is not None:
            self.state.set_visible_vars(visible_vars)
        integer_vars = getattr(self.problem, "integer_vars", None)
        if integer_vars is not None:
            self.state.set_integer_vars(integer_vars)

        x, fx = self.state.best()

        # Check that the last point is the best point
        # points, logp = self.state.sample()
        # assert logp[-1] == fx
        # print(points[-1], x)
        # assert all(points[-1, i] == xi for i, xi in enumerate(x))
        return x, -fx

    def entropy(self, **kw):
        return self.state.entropy(**kw)

    def stderr(self):
        """
        Approximate standard error as 1/2 the 68% interval fo the sample,
        which is a more robust measure than the mean of the sample for
        non-normal distributions.
        """
        from .dream.stats import var_stats

        vstats = var_stats(self.state.draw())
        return np.array([(v.p68[1] - v.p68[0]) / 2 for v in vstats], "d")

    # def cov(self):
    #    # Covariance estimate from final 1000 points
    #    return np.cov(self.state.draw().points[-1000:])

    def load(self, input_path):
        from .dream.state import load_state, path_contains_saved_state

        if path_contains_saved_state(input_path):
            print("loading saved state from %s (this might take awhile) ..." % (input_path,))
            fn, labels = getattr(self.problem, "derive_vars", (None, []))
            self.state = load_state(input_path, report=100, derived_vars=len(labels))
        else:
            # Warn if mc files are not found on --resume path
            warnings.warn("No mcmc found; ignoring --resume=%r" % input_path)

    def save(self, output_path):
        self.state.save(output_path)

    @staticmethod
    def h5load(group: Group) -> MCMCDraw:
        from .dream.state import h5load

        return h5load(group)

    @staticmethod
    def h5dump(group: Group, state: MCMCDraw):
        from .dream.state import h5dump

        h5dump(group, state)

    def plot(self, output_path):
        self.state.show(figfile=output_path)
        self.error_plot(figfile=output_path)

    def show(self):
        pass

    def error_plot(self, figfile):
        # Produce error plot
        import pylab
        from . import errplot

        # TODO: shouldn't mix calc and display!
        res = errplot.calc_errors_from_state(problem=self.problem, state=self.state)
        if res is not None:
            pylab.figure()
            errplot.show_errors(res)
            pylab.savefig(figfile + "-errors.png", format="png")


class Resampler(FitBase):
    # TODO: why isn't cli.resynth using this?

    def __init__(self, fitter):
        self.fitter = fitter
        raise NotImplementedError()

    def solve(self, **options):
        starts = options.pop("starts", 1)
        restart = options.pop("restart", False)
        x, fx = self.fitter.solve(**options)
        points = _resampler(self.fitter, x, samples=starts, restart=restart, **options)
        self.points = points  # save points for later plotting
        return x, fx


def _resampler(fitter, xinit, samples=100, restart=False, **options):
    """
    Refit the result multiple times with resynthesized data, building
    up an array in Result.samples which contains the best fit to the
    resynthesized data.  *samples* is the number of samples to generate.
    *fitter* is the (local) optimizer to use. **kw are the parameters
    for the optimizer.
    """
    x = xinit
    points = []
    try:  # TODO: some solvers already catch KeyboardInterrupt
        for _ in range(samples):
            # print "== resynth %d of %d" % (i, samples)
            fitter.problem.resynth_data()
            if restart:
                fitter.problem.randomize()
            else:
                fitter.problem.setp(x)
            x, fx = fitter.solve(**options)
            points.append(np.hstack((fx, x)))
            # print self.problem.summarize()
            # print "[chisq=%.2f]" % self.problem.chisq(nllf=fx))
    except KeyboardInterrupt:
        # On keyboard interrupt we can declare that we are finished sampling
        # without it being an error condition, so let this exception pass.
        pass
    finally:
        # Restore the state of the problem
        fitter.problem.restore_data()
        fitter.problem.setp(xinit)
    return points


class FitDriver(object):
    def __init__(self, fitclass=None, problem=None, monitors=None, abort_test=None, mapper=None, time=0.0, **options):
        self.fitclass = fitclass
        self.problem = problem
        self.options = options
        self.monitors = [ConsoleMonitor(problem)] if monitors is None else monitors
        self.max_time = time * 3600  # Timeout converted from hours to seconds.
        self.abort_test = abort_test
        self.mapper = mapper if mapper else lambda p: list(map(problem.nllf, p))
        self.fitter = None
        self.result = None
        self._reset_cache()

    def _reset_cache(self):
        """
        Cached values. Deleted by fit() to force recomputation when the new fit is complete.
        """
        self._cov = None
        self._stderr = None
        self._stderr_from_cov = None
        self._chisq = None

    def fit(self, resume=None, fit_state=None):
        """
        Providing *fit_state* allows the fit to resume from a previous state. If None
        then the fit will be started from a clean state.

        The *fitclass* object should provide static methods for *h5dump/h5load* for
        saving and loading the internal state of the fitter to a specific group in an
        hdf5 file. The result of *h5load(group)* can be passed as *fit_state* to resume a
        fit with whatever new options are provided. It is up to the fitter to decide
        how to interpret this. The state can be retrieved from state=driver.fitter.state
        at the end of the fit and saved using *h5dump(group, state)*.

        *resume* (= resume_path / problem.name) is used by the pre-1.0 command line
        interface to provide the base path for the fit state files. For dream this can
        be replaced by the following::

            fn, labels = getattr(problem, "derive_vars", (None, []))
            fit_state = load_state(input_path, report=100, derived_vars=len(labels))
        """
        self._reset_cache()

        # Awkward interface for dump/load state. The structure of the state depends on
        # the fit method, so we need to delegate dump/load to the Fitter class. However,
        # the fitter is not instantiated outside of the fit method, so dump/load must
        # be static methods on fitclass, with load called before the fit and dump after.
        # A further complication is checkpointing, which requires that the state be
        # available and up to date when the checkpoint is requested.
        fitter = self.fitclass(self.problem)
        fitter.state = fit_state
        if resume and hasattr(fitter, "load"):
            fitter.load(resume)
        starts = self.options.get("starts", 1)
        if starts > 1:
            fitter = MultiStart(fitter)
        # TODO: better interface for history management?
        # Keep a handle to the fitter which has state and monitor_runner which has history
        self.fitter = fitter
        self.monitor_runner = MonitorRunner(
            problem=self.problem, monitors=self.monitors, abort_test=self.abort_test, max_time=self.max_time
        )
        x, fx = fitter.solve(
            monitors=self.monitor_runner, abort_test=self.abort_test, mapper=self.mapper, **self.options
        )
        if x is not None:
            self.problem.setp(x)
        self.wall_time = self.monitor_runner.history.time[0]
        self.result = x, fx
        self.monitor_runner.final(point=x, value=fx)
        return x, fx

    def clip(self):
        """
        Force parameters within bounds so constraints are finite.

        The problem is updated with the new parameter values.

        Returns a list of parameter names that were clipped.
        """
        labels = self.problem.labels()
        values = self.problem.getp()
        bounds = self.problem.bounds()
        new_values = np.clip(values, bounds[0], bounds[1])
        clipped = [name for name, old, new in zip(labels, values, new_values) if old != new]
        self.problem.setp(new_values)
        return clipped

    def entropy(self, method=None):
        if hasattr(self.fitter, "entropy"):
            return self.fitter.entropy(method=method)
        else:
            from .dream import entropy

            return entropy.cov_entropy(self.cov()), 0

    def chisq(self):
        if self._chisq is None:
            self._chisq = self.problem.chisq()
        return self._chisq

    def cov(self):
        r"""
        Return an estimate of the covariance of the fit.

        Depending on the fitter and the problem, this may be computed from
        existing evaluations within the fitter, or from numerical
        differentiation around the minimum.

        If the problem uses $\chi^2/2$ as its nllf, then the covariance
        is derived from the Jacobian::

            x = fit.problem.getp()
            J = bumps.lsqerror.jacobian(fit.problem, x)
            cov = bumps.lsqerror.jacobian_cov(J)

        Otherwise, the numerical differentiation will use the Hessian
        estimated from nllf::

            x = fit.problem.getp()
            H = bumps.lsqerror.hessian(fit.problem, x)
            cov = bumps.lsqerror.hessian_cov(H)
        """
        # Note: if fit() has not been run then self.fitter is None and in
        # particular, self.fitter will not have a covariance matrix.  In
        # this case, the code will fall through to computing the covariance
        # matrix directly from the problem.  It will use the initial value
        # stored in the problem parameters because results will also be None.
        if self._cov is None and hasattr(self.fitter, "cov"):
            self._cov = self.fitter.cov()
            # print("fitter cov", self._cov)
        if self._cov is None:
            # Use Jacobian if residuals are available because it is faster
            # to compute.  Otherwise punt and use Hessian.  The has_residuals
            # attribute should be True if present.  It may be false if
            # the problem defines a residuals method but doesn't really
            # have residuals (e.g. to allow levenberg-marquardt to run even
            # though it is not fitting a sum-square problem).
            if hasattr(self.problem, "has_residuals"):
                has_residuals = self.problem.has_residuals
            else:
                has_residuals = hasattr(self.problem, "residuals")
            x = self.problem.getp() if self.result is None else self.result[0]
            if has_residuals:
                J = lsqerror.jacobian(self.problem, x)
                # print("Jacobian", J)
                self._cov = lsqerror.jacobian_cov(J)
            else:
                H = lsqerror.hessian(self.problem, x)
                # print("Hessian", H)
                self._cov = lsqerror.hessian_cov(H)
        return self._cov

    def stderr(self):
        """
        Return an estimate of the standard error of the fit.

        Depending on the fitter and the problem, this may be computed from
        existing evaluations within the fitter, or from numerical
        differentiation around the minimum.
        """
        # Note: if fit() has not been run then self.fitter is None and in
        # particular, self.fitter will not have a stderr method defined so
        # it will compute stderr from covariance.
        if self._stderr is None and hasattr(self.fitter, "stderr"):
            self._stderr = self.fitter.stderr()
        if self._stderr is None:
            # If no stderr from the fitter then compute it from the covariance
            self._stderr = self.stderr_from_cov()
        return self._stderr

    def stderr_from_cov(self):
        """
        Return an estimate of standard error of the fit from covariance matrix.

        Unlike stderr, which uses the estimate from the underlying
        fitter (DREAM uses the MCMC sample for this), *stderr_from_cov*
        estimates the error from the diagonal of the covariance matrix.
        Here, the covariance matrix may have been estimated by the fitter
        instead of the Hessian.
        """
        if self._stderr_from_cov is None:
            self._stderr_from_cov = lsqerror.stderr(self.cov())
        return self._stderr_from_cov

    def show(self):
        if hasattr(self.fitter, "show"):
            self.fitter.show()
        if hasattr(self.problem, "show"):
            self.problem.show()

    # TODO: reenable the "implied variance" calculation
    def _unused_show_err(self):
        """
        Display the error approximation from the numerical derivative.

        Warning: cost grows as the cube of the number of parameters.
        """
        # TODO: need cheaper uncertainty estimate
        # Note: error estimated from hessian diagonal is insufficient.
        err = self.stderr_from_cov()
        # TODO: citation needed
        # The "implied variance" column is obtained by scaling the covariance
        # matrix so that chisq = DOF. Any excess chisq implies increased
        # variance in the measurements, so increased variance in the parameters.
        # This is well defined for linear systems with equal but unknown
        # variance in each measurement, and assumed to be approximately true
        # for nonlinear systems, with the unexplained variance distributed
        # proportionately amongst the measurement uncertainties.
        norm = np.sqrt(self.chisq())
        print("=== Uncertainty from curvature:     name value(unc.)     value(unc./chi)) ===")
        for k, v, dv in zip(self.problem.labels(), self.problem.getp(), err):
            print("%40s %-15s %-15s" % (k, format_uncertainty(v, dv), format_uncertainty(v, dv / norm)))
        print("=" * 75)

    def show_err(self):
        """
        Display the error approximation from the numerical derivative.

        Warning: cost grows as the cube of the number of parameters.
        """
        # TODO: need cheaper uncertainty estimate
        # Note: error estimated from hessian diagonal is insufficient.
        err = self.stderr_from_cov()
        print("=== Uncertainty from curvature:     name   value(unc.) ===")
        for k, v, dv in zip(self.problem.labels(), self.problem.getp(), err):
            print(f"{k:>40s}   {format_uncertainty(v, dv):<15s}")
        print("=" * 58)

    def show_cov(self):
        cov = self.cov()
        maxn = 1000  # max array dims to print
        cov_str = np.array2string(
            cov,
            max_line_width=20 * maxn,
            threshold=maxn * maxn,
            precision=6,  # suppress_small=True,
            separator=", ",
        )
        print("=== Covariance matrix ===")
        print(cov_str)
        print("=========================")

    def show_entropy(self, method=None):
        print("Calculating entropy...")
        S, dS = self.entropy(method=method)
        print("Entropy: %s bits" % format_uncertainty(S, dS))

    def save(self, output_path):
        # print "calling driver save"
        if hasattr(self.fitter, "save"):
            self.fitter.save(output_path)
        if hasattr(self.problem, "save"):
            self.problem.save(output_path)

    def load(self, input_path):
        # print "calling driver save"
        if hasattr(self.fitter, "load"):
            self.fitter.load(input_path)
        if hasattr(self.problem, "load"):
            self.problem.load(input_path)

    def plot(self, output_path, view=None):
        # print "calling fitter.plot"
        if hasattr(self.problem, "plot"):
            self.problem.plot(figfile=output_path, view=view)
        if hasattr(self.fitter, "plot"):
            self.fitter.plot(output_path=output_path)

    def _save_fit_cov(self, output_path):
        model = getattr(self.problem, "name", self.problem.__class__.__name__)
        fitter = self.fitclass.id
        cov = self.cov()
        err = self.stderr_from_cov()
        chisq = self.chisq()

        state = {
            "model": model,
            "fitter": fitter,
        }


def _fill_defaults(options, settings):
    """
    Returns options dict with missing values filled from settings.
    """
    result = dict(settings)  # settings is a list of (key,value) pairs
    result.update(options)
    return result


FITTERS = []
FIT_AVAILABLE_IDS = []
FIT_ACTIVE_IDS = []


def register(fitter, active=True):
    """
    Register a new fitter with bumps, if it is not already there.

    *active* is False if you don't want it showing up in the GUI selector.
    """
    # Check if already registered.
    if fitter in FITTERS:
        return

    # Check that there is no other fitter of that name
    if fitter.id in FIT_AVAILABLE_IDS:
        raise ValueError("There is already a fitter registered as %r" % fitter.id)

    # Register the fitter.
    FITTERS.append(fitter)
    FIT_AVAILABLE_IDS.append(fitter.id)

    # Make it "active" by listing it in the help menu.
    if active:
        FIT_ACTIVE_IDS.append(fitter.id)


# Register the fitters
register(SimplexFit)
register(DEFit)
register(DreamFit)
register(BFGSFit)
register(MPFit)
register(PTFit, active=False)
# register(PSFit, active=False)
# register(RLFit, active=False)
# register(LevenbergMarquardtFit, active=True)
# register(SnobFit, active=False)

FIT_DEFAULT_ID = SimplexFit.id

assert FIT_DEFAULT_ID in FIT_ACTIVE_IDS
assert all(f in FIT_AVAILABLE_IDS for f in FIT_ACTIVE_IDS)


def fit(
    problem,
    method=FIT_DEFAULT_ID,
    export=None,
    resume=None,
    store=None,
    name=None,
    verbose=False,
    parallel=1,
    **options,
):
    """
    Simplified fit interface.

    Given a fit problem, the name of a fitter and the fitter options,
    it will run the fit and return the best value and standard error of
    the parameters.  If *verbose* is true, then the console monitor will
    be enabled, showing progress through the fit and showing the parameter
    standard error at the end of the fit, otherwise it is completely
    silent.

    Returns a scipy *OptimizeResult* object containing "x" and "dx".  Some
    fitters also include a "state" object. For dream this can be used in
    the call *bumps.dream.views.plot_all(result.state)* to generate the
    uncertainty plots. Note: success=True and status=0 for now since the
    stopping condition is not yet available from the fitters.

    If *resume=result* is provided, then attempt to resume the fit from the
    previous result.

    If *export=path* is provided, generate the standard plots and export files
    to the specified directory. This uses *name* as the basename for the output
    files, or *problem.name* if name is not provided. Name defaults to "problem".

    If *parallel=n* is provided, then run on *n* separate cpus. By default
    *parallel=1* to run on a single cpu. For slow functions set *parallel=0*
    to run on all cpus. You want to run on a single cpu if your function is
    already parallel (for example using multiprocessing or using gpu code),
    or if your function is so fast that the overhead of transfering data is
    higher than cost of *n* function calls.
    """
    from pathlib import Path
    from scipy.optimize import OptimizeResult
    from .serialize import serialize
    from .mapper import MPMapper, SerialMapper
    from .webview.server.fit_thread import ConvergenceMonitor
    from .webview.server.state_hdf5_backed import State, FitResult, ProblemState

    # verbose = True
    # Options parser stores --fit=fitter in fit_options["fit"] rather than fit_options["method"]
    if "fit" in options:
        method = options.pop("fit")
    if method not in FIT_AVAILABLE_IDS:
        raise ValueError("unknown fit method %r not one of %s" % (method, ", ".join(sorted(FIT_ACTIVE_IDS))))
    for fitclass in FITTERS:
        if fitclass.id == method:
            break

    Mapper = MPMapper if parallel != 1 else SerialMapper
    mapper = Mapper.start_mapper(problem, [], cpus=parallel)
    convergence = ConvergenceMonitor(problem)
    monitors = [convergence]
    if verbose:
        monitors.append(ConsoleMonitor(problem))
    driver = FitDriver(fitclass=fitclass, problem=problem, monitors=monitors, mapper=mapper, **options)
    driver.clip()  # make sure fit starts within domain
    # x0 = problem.getp()
    if resume is not None:
        problem.setp(resume.x)
    x, fx = driver.fit(fit_state=None if resume is None else resume.state)
    problem.setp(x)
    if verbose:
        print("final chisq", problem.chisq_str())
        driver.show_err()

    # TODO: can we put this in a function in state_hdf5_backed?
    if store is not None:
        # TODO: strip non-options such as mapper from fit options
        store = Path(store)
        state = State()
        if store.exists():
            state.read_session_file(store)
        fitting = FitResult(
            method=method, options=options, convergence=np.array(convergence.quantiles), fit_state=driver.fitter.state
        )
        try:
            serialize(problem)
            serializer = "dataclass"
        except Exception as exc:
            # import traceback; traceback.print_exc()
            if verbose:
                print("Problem stored using dill. It may not load in newer python versions.")
                print(f"error: {exc}")
            serializer = "dill"
        state.problem = ProblemState(fitProblem=problem, serializer=serializer)
        state.fitting = fitting
        state.save_to_history(label="fit")
        state.write_session_file(store)

    if export is not None:
        from .webview.server.api import _export_results

        _export_results(Path(export), problem, driver.fitter.state, serializer="dill", name=name)

    result = OptimizeResult(
        x=x,
        dx=driver.stderr(),
        fun=fx,
        # TODO: need better success/status/message handling
        success=True,
        status=0,
        message="successful termination",
        nit=driver.monitor_runner.history.step[0],  # number of iterations
        # nfev=0, # number of function evaluations
        # njev, nhev # jacobian and hessian evaluations
        # maxcv=0, # max constraint violation
    )
    # Non-standard result
    result.state = driver.fitter.state
    return result


def test_fitters():
    """
    Run the fit tests to make sure they work.
    """
    from .curve import Curve
    from .fitproblem import FitProblem

    x = [1, 2, 3, 4, 5, 6]
    y = [2.1, 4.0, 6.3, 8.03, 9.6, 11.9]
    dy = [0.05, 0.05, 0.2, 0.05, 0.2, 0.2]

    def line(x, m, b=0):
        return m * x + b

    M = Curve(line, x, y, dy, m=2, b=2)
    M.m.range(0, 4)
    M.b.range(-5, 5)

    problem = FitProblem(M)

    # Set the tolerance for the tests (relative)
    fit_value_tol = 1e-3
    fit_error_tol = 1e-3
    expected_value = [1.106e-1, 1.970]
    expected_error = [5.799e-2, 2.055e-2]

    store = None
    export = None
    verbose = False
    parallel = 1  # Serial fit
    # TODO: test store and export as normal tests rather than one-off tests
    # store = "/tmp/teststore.h5"
    # export = "/tmp/testexport"
    # verbose = True
    # parallel = 0 # Parallel fit
    for fitter_name in FIT_ACTIVE_IDS:
        # print(f"Running {fitter_name}")
        result = fit(
            problem,
            method=fitter_name,
            verbose=verbose,
            store=store,
            export=export,
            parallel=parallel,
            name=fitter_name,
        )
        assert np.allclose(result.x, expected_value, rtol=fit_value_tol)
        if fitter_name != "dream":
            # dream error bars vary too much to test
            assert np.allclose(result.dx, expected_error, rtol=fit_error_tol)<|MERGE_RESOLUTION|>--- conflicted
+++ resolved
@@ -914,13 +914,9 @@
             self.state.portion = self.state.trim_portion()
         # print("trimming", options['trim'], self._trimmed)
         self.state.mark_outliers()
-<<<<<<< HEAD
         # Note that best is now saved within an hdf5 file, so we no longer need
         # to save it into the sample buffer.
         # self.state.keep_best()
-=======
-        self.state.keep_best()
->>>>>>> cdf1b764
         self.state.title = self.problem.name
 
         # TODO: Add derived/visible/integer variable support to other optimizers.
