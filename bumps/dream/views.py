"""
MCMC plotting methods.
"""

__all__ = ["plot_all", "plot_corr", "plot_corrmatrix", "plot_trace", "plot_logp", "format_vars"]

import math
from typing import Optional, List

import numpy as np
from numpy import linspace, meshgrid, vstack
from scipy.stats import gaussian_kde

from . import corrplot, varplot
from .stats import format_vars, save_vars, var_stats
from .state import MCMCDraw, Draw

CORRPLOT_MAXVAR = 25  # maximum number of variables to plot in correlation matrix


# TODO: plot_all does not allow us to specify variables or their ranges
# TODO: plot_all not tested with revised handling of derived parameters
# TODO: remove hack allowing plot_all to accept a state.draw as well as a state object
def plot_all(state: MCMCDraw | Draw, portion: Optional[float] = None, figfile=None):
    # Print/save uncertainty report before loading pylab or creating plots
    if isinstance(state, MCMCDraw):
        draw = state.draw(portion=portion)
    else:
        draw = state
        state = draw.state
    all_vstats = var_stats(draw)
    print(format_vars(all_vstats))
    print(
        f"\nStatistics and plots based on {len(draw.points)} samples ({int(100*draw.portion)}% of total samples drawn)"
    )
    if figfile is not None:
        save_vars(all_vstats, figfile + "-err.json")

    from pylab import figure, rcParams, savefig, suptitle

    figext = "." + rcParams.get("savefig.format", "png")

    # Use finer binning with more samples. For 1% bin variation p,
    # points per bin k = (100/p)**2 = 10000, and nbins = N // k.
    nbins = max(min(draw.points.shape[0] // 10000, 400), 30)

    # histograms
    figure(figsize=varplot.var_plot_size(len(all_vstats)))
    varplot.plot_vars(draw, all_vstats, nbins=nbins)
    if draw.title:
        suptitle(draw.title, x=0, y=1, va="top", ha="left")
    if figfile is not None:
        savefig(figfile + "-vars" + figext)

    # parameter traces
    figure()
    plot_traces(draw.state, portion=draw.portion, vars=draw.vars)
    suptitle("Parameter history" + (" for " + draw.title if draw.title else ""))
    if figfile is not None:
        savefig(figfile + "-trace" + figext)

    # Acceptance rate
    if False:
        figure()
        plot_acceptance_rate(draw.state, portion=draw.portion)
        if figfile is not None:
            savefig(figfile + "-acceptance" + figext)

    # convergence plot
    figure()
    plot_logp(draw.state, portion=draw.portion)
    if draw.title:
        suptitle(draw.title)
    if figfile is not None:
        savefig(figfile + "-logp" + figext)

    # correlation plot
<<<<<<< HEAD
    if draw.Nvar <= 25:
=======
    if draw.num_vars <= CORRPLOT_MAXVAR:
>>>>>>> 9f9c622a
        figure()
        plot_corrmatrix(draw, nbins=nbins)
        if draw.title:
            suptitle(draw.title)
        if figfile is not None:
            savefig(figfile + "-corr" + figext)

    # parallel coordinates plot
    if draw.Nvar > 1:
        from . import parcoord

        figure()
        parcoord.plot(draw, control_var=0)
        if draw.title:
            suptitle(draw.title)
        if figfile is not None:
            savefig(figfile + "-parcor" + figext)


def plot_corrmatrix(draw, nbins=50, fig=None):
    c = corrplot.Corr2d(draw.points.T, bins=nbins, labels=draw.labels)
    c.plot(fig=fig)
    # print "Correlation matrix\n",c.R()


class KDE1D(gaussian_kde):
    covariance_factor = lambda self: 2 * self.silverman_factor()


class KDE2D(gaussian_kde):
    covariance_factor = gaussian_kde.silverman_factor

    def __init__(self, dataset):
        gaussian_kde.__init__(self, dataset.T)

    def evalxy(self, x, y):
        grid_x, grid_y = meshgrid(x, y)
        dxy = self.evaluate(vstack([grid_x.flatten(), grid_y.flatten()]))
        return dxy.reshape(grid_x.shape)

    __call__ = evalxy


def plot_corr(draw, vars=(0, 1)):
    from pylab import MaxNLocator, axes, setp

    _, _ = vars  # Make sure vars is length 2
    labels = [draw.labels[v] for v in vars]
    values = [draw.points[:, v] for v in vars]

    # Form kernel density estimates of the parameters
    xmin, xmax = min(values[0]), max(values[0])
    density_x = KDE1D(values[0])
    x = linspace(xmin, xmax, 100)
    px = density_x(x)

    density_y = KDE1D(values[1])
    ymin, ymax = min(values[1]), max(values[1])
    y = linspace(ymin, ymax, 100)
    py = density_y(y)

    nbins = 50
    ax_data = axes([0.1, 0.1, 0.63, 0.63])  # x,y,w,h

    # density_xy = KDE2D(values[vars])
    # dxy = density_xy(x,y)*points.shape[0]
    # ax_data.pcolorfast(x,y,dxy,cmap=cm.gist_earth_r) #@UndefinedVariable

    ax_data.plot(values[0], values[1], "k.", markersize=1)
    ax_data.set_xlabel(labels[0])
    ax_data.set_ylabel(labels[1])
    ax_hist_x = axes([0.1, 0.75, 0.63, 0.2], sharex=ax_data)
    ax_hist_x.hist(values[0], nbins, orientation="vertical", density=1)
    ax_hist_x.plot(x, px, "k-")
    ax_hist_x.yaxis.set_major_locator(MaxNLocator(4, prune="both"))
    setp(
        ax_hist_x.get_xticklabels(),
        visible=False,
    )
    ax_hist_y = axes([0.75, 0.1, 0.2, 0.63], sharey=ax_data)
    ax_hist_y.hist(values[1], nbins, orientation="horizontal", density=1)
    ax_hist_y.plot(py, y, "k-")
    ax_hist_y.xaxis.set_major_locator(MaxNLocator(4, prune="both"))
    setp(ax_hist_y.get_yticklabels(), visible=False)


def plot_traces(
    state: MCMCDraw, vars: Optional[List[int]] = None, portion: Optional[float] = None, fig=None, max_traces=6
):
    from pylab import clf, gcf

    if fig is None:
        fig = gcf()
    if vars is None:
        vars = list(range(min(state.Nvar, max_traces)))
    clf()
    nw, nh = tile_axes(len(vars), fig=fig)
    fig.subplots_adjust(hspace=0.0)
    for k, var in enumerate(vars):
        axes = fig.add_subplot(nw, nh, k + 1)
        plot_trace(state, var=var, portion=portion, axes=axes)


def plot_trace(state: MCMCDraw, var: int = 0, portion: Optional[float] = None, axes=None, fig=None):
    from pylab import gcf

    if axes is None:
        if fig is None:
            fig = gcf()
        axes = fig.add_subplot(111)
    # TODO: We could reuse the same state.traces outputs for all traces.
    generations, chains = state.traces(portion=portion, thin=1, outliers=False)
    label = state.labels[var]
    axes.clear()
    axes.plot(generations, chains[:, :, var])
    axes.set_xlabel("Generation number")
    axes.set_ylabel(label)


def plot_logp(state: MCMCDraw, portion: Optional[float] = None, outliers: bool = False):
    from matplotlib.ticker import NullFormatter
    from pylab import axes, title
    from scipy.stats import chi2

    # Plot log likelihoods, stripping outliers
    genid, logp = state.k_logp(portion=portion, outliers=outliers)
    width, height, margin, delta = 0.7, 0.75, 0.1, 0.01
    trace = axes([margin, 0.1, width, height])
    trace.plot(genid, logp, ",", markersize=1)
    trace.set_xlabel("Generation number")
    trace.set_ylabel("Log likelihood at x[k]")
    title("Log Likelihood History")

    # Plot log likelihood trend line
    from bumps.wsolve import wpolyfit

    from .formatnum import format_uncertainty

    x = genid
    y = np.mean(logp, axis=1)
    dy = np.std(logp, axis=1, ddof=1)
    p = wpolyfit(x, y, dy=dy, degree=1)
    px, dpx = p.ci(x, 1.0)
    trace.plot(x, px, "k-", x, px + dpx, "k-.", x, px - dpx, "k-.")
    trace.text(x[0], y[0], "slope=" + format_uncertainty(p.coeff[0], p.std[0]), va="top", ha="left")

    # Plot long likelihood histogram
    data = logp.flatten()
    data = data[np.isfinite(data)]
    hist = axes([margin + width + delta, 0.1, 1 - 2 * margin - width - delta, height])
    hist.hist(data, bins=40, orientation="horizontal", density=True)
    hist.set_ylim(trace.get_ylim())
    null_formatter = NullFormatter()
    hist.xaxis.set_major_formatter(null_formatter)
    hist.yaxis.set_major_formatter(null_formatter)

    # Plot chisq fit to log likelihood histogram
    float_df, loc, scale = chi2.fit(-data, f0=state.Nvar)
    df = int(float_df + 0.5)
    # from scipy.stats import kstest
    # pval = kstest(-data, lambda x: chi2.cdf(x, df, loc, scale))
    # with open("/tmp/chi", "a") as fd:
    #    print("chi2 pars for llf", float_df, loc, scale, pval, file=fd)
    xmin, xmax = trace.get_ylim()
    x = np.linspace(xmin, xmax, 200)
    hist.plot(chi2.pdf(-x, df, loc, scale), x, "r")


def tile_axes(n, size=None, fig=None):
    """
    Creates a tile for the axes which covers as much area of the graph as
    possible while keeping the plot shape near the golden ratio.
    """
    from pylab import gcf

    if size is None:
        if fig is None:
            fig = gcf()
        size = fig.get_size_inches()
    figwidth, figheight = size
    # Golden ratio phi is the preferred dimension
    #    phi = sqrt(5)/2
    #
    # nw, nh is the number of tiles across and down respectively
    # w, h are the sizes of the tiles
    #
    # w,h = figwidth/nw, figheight/nh
    #
    # To achieve the golden ratio, set w/h to phi:
    #     w/h = phi  => figwidth/figheight*nh/nw = phi
    #                => nh/nw = phi * figheight/figwidth
    # Must have enough tiles:
    #     nh*nw > n  => nw > n/nh
    #                => nh**2 > n * phi * figheight/figwidth
    #                => nh = floor(sqrt(n*phi*figheight/figwidth))
    #                => nw = ceil(n/nh)
    phi = math.sqrt(5) / 2
    nh = int(math.floor(math.sqrt(n * phi * figheight / figwidth)))
    if nh < 1:
        nh = 1
    nw = int(math.ceil(n / nh))
    return nw, nh


def plot_acceptance_rate(state: MCMCDraw, portion: Optional[float] = None):
    from matplotlib import pyplot as plt

    genid, AR = state.acceptance_rate(portion=portion)
    plt.plot(genid, AR)
    plt.xlabel("Generation #")
    plt.ylabel("Acceptance rate (%)")
    plt.title("DREAM acceptance rate by generation")<|MERGE_RESOLUTION|>--- conflicted
+++ resolved
@@ -75,11 +75,7 @@
         savefig(figfile + "-logp" + figext)
 
     # correlation plot
-<<<<<<< HEAD
-    if draw.Nvar <= 25:
-=======
     if draw.num_vars <= CORRPLOT_MAXVAR:
->>>>>>> 9f9c622a
         figure()
         plot_corrmatrix(draw, nbins=nbins)
         if draw.title:
