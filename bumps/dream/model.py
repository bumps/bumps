"""
MCMC model types

Usage
-----

First create a :class:`bumps.dream.bounds.Bounds` object. This stores the
ranges available on the parameters, and controls how values outside the
range are handled::

    M_bounds = bounds(minx, maxx, style='reflect|clip|fold|randomize|none')

For simple functions you can use one of the existing models.

If your model *f* computes the probability density, use :class:`Density`::

    M = Density(f, bounds=M_bounds)

If your model *f* computes the log probability density,
use :class:`LogDensity`::

    M = LogDensity(f, bounds=M_bounds)

If your model *f* computes a simulation which returns a vector, and you
have *data* associated with the simulation, use :class:`Simulation`::

    M = Simulation(f, data=data, bounds=M_bounds)

The measurement *data* can have a 1-sigma uncertainty associated with it, as
well as a *gamma* factor if the uncertainty distribution has non-Gaussian
kurtosis associated with it.


Multivariate normal distribution::

    M = MVNormal(mu, sigma)

Mixture models::

    M = Mixture(M1, w1, M2, w2, ...)


For more complex functions, you can subclass MCMCModel::

    class Model(MCMCModel):
        def __init__(self, ..., bounds=None, ...):
            ...
            self.bounds = bounds
            ...
        def nnlf(self, x):
            "Return the negative log likelihood of seeing x"
            p = probability of seeing x
            return -log(p)

    M = Model(..., bounds=M_bounds, ...)

The MCMC program uses only two methods from the model::

    apply_bounds(pop)
    log_density(pop)

If your model provides these methods, you will not need to subclass MCMCModel
in order to interact with DREAM.


Compatibility with matlab DREAM
-------------------------------

First generate a bounds handling function::

    M_bounds = bounds(ParRange.minn, ParRange.maxn)

Then generate a model, depending on what kind of function you have.

Option 1. Model directly computes posterior density::

    model = Density(f, bounds=M_bounds)

Option 2. Model computes simulation, data has known 1-sigma uncertainty::

    model = Simulation(f, data=Measurement.MeasData, bounds=M_bounds,
                       sigma=Measurement.Sigma, gamma = MCMCPar.Gamma)

Option 3. Model computes simulation, data has unknown 1-sigma uncertainty::

    model = Simulation(f, data=Measurement.MeasData, bounds=M_bounds,
                       gamma = MCMCPar.Gamma)


Option 4. Model directly computes log posterior density::

    model = LogDensity(f, bounds=M_bounds)

Option 5 is like option 2 but the reported likelihoods do not take the
1-sigma uncertainty into account.  The metropolis steps are still based
on the 1-sigma uncertainty, so use the style given in option 2 for this case.

"""

from __future__ import division

__all__ = ["MCMCModel", "Density", "LogDensity", "Simulation", "MVNormal", "Mixture"]

import numpy as np
from numpy import diag, log, exp, pi
from numpy.linalg import cholesky, inv

from . import exppow


class MCMCModel(object):
    """
    MCMCM model abstract base class.

    Each model must have a negative log likelihood function which operates
    on a point x, returning the negative log likelihood, or inf if the point
    is outside the domain.
    """

    labels = None
    bounds = None

    def nllf(self, x):
        raise NotImplemented

    def log_density(self, x):
        return -self.nllf(x)

    def plot(self, x):
        pass

    def map(self, pop):
        return np.array([self.nllf(x) for x in pop])


class Density(MCMCModel):
    """
    Construct an MCMC model from a probablility density function.

    *f* is the density function
    """

    def __init__(self, f, bounds=None, labels=None):
        self.f, self.bounds, self.labels = f, bounds, labels

    def nllf(self, x):
        return -log(self.f(x))


class LogDensity(MCMCModel):
    """
    Construct an MCMC model from a log probablility density function.

    *f* is the log density function
    """

    def __init__(self, f, bounds=None, labels=None):
        self.f, self.bounds, self.labels = f, bounds, labels

    def nllf(self, x):
        return -self.f(x)


class Simulation(MCMCModel):
    """
    Construct an MCMC model from a simulation function.

    *f* is the function which simulates the data
    *data* is the measurement(s) to compare it to
    *sigma* is the 1-sigma uncertainty of the measurement(s).
    *gamma* in (-1, 1] represents kurtosis on the data measurement uncertainty.

    Data is assumed to come from an exponential power density::

        p(v|S, G) = w(G)/S exp(-c(G) |v/S|^(2/(1+G)))

    where S is *sigma* and G is *gamma*.

    The values of *sigma* and *gamma* can be uniform or can vary with the
    individual measurement points.

    Certain values of *gamma* select particular distributions::
        G = 0: normal
        G = 1: double exponential
        G -> -1: uniform
    """

    def __init__(self, f=None, bounds=None, data=None, sigma=1, gamma=0, labels=None):
        self.f, self.bounds, self.labels = f, bounds, labels
        self.data, self.sigma, self.gamma = data, sigma, gamma
        cb, wb = exppow.exppow_pars(gamma)
        self._offset = np.sum(log(wb / sigma * np.ones_like(data)))
        self._cb = cb
        self._pow = 2 / (1 + gamma)
        # print "cb", cb, "sqrt(2pi)*wb", sqrt(2*pi)*wb
        # print "offset", self._offset

    def nllf(self, x):
        err = self.f(x) - self.data
        log_p = self._offset - np.sum(self._cb * abs(err / self.sigma) ** self._pow)
        return log_p

    def plot(self, x):
        import pylab

        v = pylab.arange(len(self.data))
        pylab.plot(v, self.data, "x", v, self.f(x), "-")


class MVNormal(MCMCModel):
    """
    multivariate normal negative log likelihood function
    """

    def __init__(self, mu, sigma):
        self.mu, self.sigma = np.asarray(mu), np.asarray(sigma)
        # Precompute sigma contributions
        r = cholesky(sigma)
        self._rinv = inv(r)
        self._c = 0.5 * len(mu) * log(2 * pi) + 0.5 * np.sum(diag(r))

    def nllf(self, x):
        mu, c, rinv = self.mu, self._c, self._rinv
        y = c + 0.5 * np.sum(np.dot(x - mu, rinv) ** 2)
        return y


class Mixture(MCMCModel):
    """
    Create a mixture model from a list of weighted density models.

    MixtureModel( M1, w1, M2, w2, ...)

    Models M1, M2, ... are MCMC models with M.nllf(x) returning the negative
    log likelihood of x.  Weights w1, w2, ... are arbitrary scalars.
    """

    def __init__(self, *args):
        models = args[::2]
        weights = args[1::2]
        if (
            len(args) % 2 != 0
            or not all(hasattr(M, "nllf") for M in models)
            or not all(np.isscalar(w) for w in weights)
        ):
            raise TypeError("Expected MixtureModel(M1, w1, M2, w2, ...)")
        self.pairs = tuple(zip(models, weights))
        self.weight = np.sum(w for w in weights)

    def nllf(self, x):
<<<<<<< HEAD
        p = [w * exp(-M.nllf(x)) for M, w in self.pairs]
        return -log(np.sum(p) / self.weight)
=======
        p = [w*exp(-M.nllf(x)) for M, w in self.pairs]
        total = np.sum(p)/self.weight
        return -log(total) if total > 0 else 1e100
>>>>>>> 3e69fd49
<|MERGE_RESOLUTION|>--- conflicted
+++ resolved
@@ -248,11 +248,6 @@
         self.weight = np.sum(w for w in weights)
 
     def nllf(self, x):
-<<<<<<< HEAD
         p = [w * exp(-M.nllf(x)) for M, w in self.pairs]
-        return -log(np.sum(p) / self.weight)
-=======
-        p = [w*exp(-M.nllf(x)) for M, w in self.pairs]
-        total = np.sum(p)/self.weight
-        return -log(total) if total > 0 else 1e100
->>>>>>> 3e69fd49
+        total = np.sum(p) / self.weight
+        return -log(total) if total > 0 else 1e100