import argparse
import multiprocessing
import os
from pathlib import Path
import sysconfig

CC = sysconfig.get_config_vars().get("CC", os.environ.get("CC", "gcc"))


def compile_dll(nthreads=None, use_openmp=True, dry_run=False):
    num_cores = multiprocessing.cpu_count()
    if nthreads == 0:
        nthreads = num_cores

    os.chdir(Path(__file__).parent)
    openmp_flag = "-fopenmp" if use_openmp else ""
    flags = f"-I ./random123/include/ -O2 {openmp_flag} -shared -lm -o _compiled.so -fPIC -DMAX_THREADS={nthreads}"
    compile_command = f"{CC} compiled.c {flags}"
    if dry_run:
        print(f"Would compile: {compile_command}")
        return False

    if not (Path(__file__).parent / "random123" / "include" / "Random123").exists():
        print("""\
        Random123 not found in the expected location: clone it with the following command:
        git clone --branch v1.14.0 https://github.com/DEShawResearch/random123 bumps/dream/random123
        """)

    print(f"Compiling: {compile_command}")
    os.system(compile_command)

    return os.path.exists("_compiled.so")


def remove_dll():
    dll_path = Path(__file__).parent / "_compiled.so"
    if dll_path.exists():
        print(f"Removing {dll_path}")
        dll_path.unlink()
    else:
        print(f"{dll_path} does not exist")


def main():
    parser = argparse.ArgumentParser()
    parser.add_argument(
        "--nthreads",
        type=int,
        default=64,
        help="Number of threads to compile for, use 0 for all available cores, default is 64",
    )
    parser.add_argument(
<<<<<<< HEAD
        "--no-openmp", action="store_true", help="Disable OpenMP (e.g. for clang, where it is not supported)"
    )
    parser.add_argument("--remove", action="store_true", help="Remove the compiled dll")
    parser.add_argument("--dry-run", action="store_true", help="Print the compile command without running it")
=======
        "--no-openmp",
        action="store_true",
        help="Disable OpenMP (e.g. for clang, where it is not supported)",
    )
    parser.add_argument("--remove", action="store_true", help="Remove the compiled dll")
    parser.add_argument(
        "--dry-run",
        action="store_true",
        help="Print the compile command without running it",
    )
>>>>>>> 3095f84c
    args = parser.parse_args()
    if args.remove:
        remove_dll()
    else:
        compile_dll(
            nthreads=args.nthreads, use_openmp=not args.no_openmp, dry_run=args.dry_run
        )



if __name__ == "__main__":
    main()<|MERGE_RESOLUTION|>--- conflicted
+++ resolved
@@ -50,12 +50,6 @@
         help="Number of threads to compile for, use 0 for all available cores, default is 64",
     )
     parser.add_argument(
-<<<<<<< HEAD
-        "--no-openmp", action="store_true", help="Disable OpenMP (e.g. for clang, where it is not supported)"
-    )
-    parser.add_argument("--remove", action="store_true", help="Remove the compiled dll")
-    parser.add_argument("--dry-run", action="store_true", help="Print the compile command without running it")
-=======
         "--no-openmp",
         action="store_true",
         help="Disable OpenMP (e.g. for clang, where it is not supported)",
@@ -66,15 +60,11 @@
         action="store_true",
         help="Print the compile command without running it",
     )
->>>>>>> 3095f84c
     args = parser.parse_args()
     if args.remove:
         remove_dll()
     else:
-        compile_dll(
-            nthreads=args.nthreads, use_openmp=not args.no_openmp, dry_run=args.dry_run
-        )
-
+        compile_dll(nthreads=args.nthreads, use_openmp=not args.no_openmp, dry_run=args.dry_run)
 
 
 if __name__ == "__main__":
