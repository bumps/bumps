--- conflicted
+++ resolved
@@ -12,12 +12,7 @@
 The note regarding user defined functions in :mod:`bumps.curve` apply
 here as well.
 """
-<<<<<<< HEAD
-
-from __future__ import print_function
-
-=======
->>>>>>> 3e69fd49
+
 import inspect
 
 import numpy as np
