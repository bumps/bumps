"""
Bumps plugin architecture.

With sophisticated models, developers need to be able to provide tools
such as model builders and data viewers.

Some of these will be tools for the GUI, such as views.  Others will be
tools to display results.

This file defines the interface that can be defined by your own application
so that it interacts with models of your type.  Define your own model
package with a module plugin.py.

Create a main program which looks like::


    if __name__ == "__main__":
        import multiprocessing
        multiprocessing.freeze_support()

        import bumps.cli
        import mypackage.plugin
        bumps.cli.install_plugin(mypackage.plugin)
        bumps.cli.main()

You should be able to use this as a driver program for your application.

Note: the plugin architecture is likely to change radically as more models
are added to the system, particularly so that we can accommodate simultaneous
fitting of data taken using different experimental techniques.  For now, only
only one plugin at a time is supported.
"""

__all__ = [
<<<<<<< HEAD
    "new_model",
    "load_model",
    "calc_errors",
    "show_errors",
    "data_view",
    "model_view",
=======
    'new_model',
    'load_model',
    'calc_errors',
    'show_errors',
    'data_view',
    'model_view',
    'migrate_serialized',
>>>>>>> 86582891
]

# TODO: refl1d wants to do the following after cli.getopts()
#
#    from refl1d.probe import Probe
#    Probe.view = opts.plot
#
# It also wants to modify the opts so that more plotters are available,
# such as Fresnel.


def new_model():
    """
    Return a new empty model or None.

    Called in response to >File >New from the GUI.  Creates a new empty
    model.  Also triggered if GUI is started without a model.
    """
    return None


def load_model(filename):
    """
    Return a model stored within a file.

    This routine is for specialized model descriptions not defined by script.

    If the filename does not contain a model of the appropriate type (e.g.,
    because the extension is incorrect), then return None.

    No need to load pickles or script models.  These will be attempted if
    load_model returns None.
    """
    return None


def calc_errors(problem, sample):
    """
    Gather data needed to display uncertainty in the model and the data.

    Returns an object to be passed later to :func:`show_errors`.
    """
    return None


def show_errors(errs, fig=None):
    """
    Display the model with uncertainty on the current figure.

    *errs* is the data returned from calc_errs.
    """
    pass


def data_view():
    """
    Panel factory for the data tab in the GUI.

    If your model has an adequate show() function this should not be
    necessary.
    """
    from .gui.data_view import DataView

    return DataView


def model_view():
    """
    Panel factory for the model tab in the GUI.

    Return None if not present.
    """
    return None


def migrate_serialized(model_dict):
    """
    Migrate serialized model to the current version.

    This function is called when loading a model from a file.  It is
    used to update the model to the current version of the plugin.
    """
    return model_dict<|MERGE_RESOLUTION|>--- conflicted
+++ resolved
@@ -32,22 +32,13 @@
 """
 
 __all__ = [
-<<<<<<< HEAD
     "new_model",
     "load_model",
     "calc_errors",
     "show_errors",
     "data_view",
     "model_view",
-=======
-    'new_model',
-    'load_model',
-    'calc_errors',
-    'show_errors',
-    'data_view',
-    'model_view',
-    'migrate_serialized',
->>>>>>> 86582891
+    "migrate_serialized",
 ]
 
 # TODO: refl1d wants to do the following after cli.getopts()
