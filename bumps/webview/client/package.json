--- conflicted
+++ resolved
@@ -18,12 +18,8 @@
     "test:types": "vue-tsc --noEmit --skipLibCheck -p tsconfig.json --composite false"
   },
   "dependencies": {
-<<<<<<< HEAD
     "@msgpack/msgpack": "^3.1.2",
-    "bootstrap": "^5.3.3",
-=======
     "bootstrap": "^5.3.7",
->>>>>>> cdf1b764
     "date-fns": "^4.1.0",
     "json-difference": "^1.16.1",
     "mpld3": "^0.5.10",
