--- conflicted
+++ resolved
@@ -37,11 +37,7 @@
 export const selected_fitter = ref<string>();
 export const default_fitter = "amoeba";
 export const notifications = ref<{ title: string, content: string, id: string, spinner: boolean }[]>([]);
-<<<<<<< HEAD
-export const menu_items = ref<{disabled?: Ref<ComputedRef<boolean>> | boolean, text: string, action: Function, help?: string}[]>([]);
-=======
 export const file_menu_items = ref<{disabled?: Ref<boolean> | boolean, text: string, action?: () => void, help?: string}[]>([]);
->>>>>>> bf6782f4
 export const autosave_history = ref(false);
 export const autosave_history_length = ref(10);
 export const session_output_file = shallowRef<{ filename: string, pathlist: string[] }>();
