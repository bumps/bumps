--- conflicted
+++ resolved
@@ -461,11 +461,7 @@
     </div>
     <div class="flex-grow-1 row overflow-hidden" v-if="active_layout === 'full'">
       <div class="col d-flex flex-column mh-100">
-<<<<<<< HEAD
-        <PanelTabContainer :panels="panels" :socket="socket" :active_panel="active_panel[0]" @panel_changed="(n: number) => { active_panel[0] = n }"/>
-=======
         <PanelTabContainer :panels="panels" :socket="socket" :active_panel="active_panel[0]" @panel_changed="(n: number) => { active_panel[0] = n }" :hide_tabs="single_panel !== null"/>
->>>>>>> a1d26c71
       </div>
     </div>
 
