<script setup lang="ts">
import { computed, ref } from "vue";
import { io } from "socket.io-client";
import {
  active_layout,
  addNotification,
  autoupdate_state,
  cancelNotification,
  connecting,
  default_fitter,
  default_fitter_settings,
  disconnected,
  file_menu_items,
  fileBrowser,
  FileBrowserSettings,
  fitOptions,
  LAYOUTS,
  notifications,
  shared_state,
  socket as socket_ref,
  startPanel,
  type FitSetting,
} from "./app_state";
import Gear from "./assets/gear.svg?component";
import "./asyncSocket"; // patch Socket with asyncEmit
import type { AsyncSocket } from "./asyncSocket";
import DropDown from "./components/DropDown.vue";
import FileBrowser from "./components/FileBrowser.vue";
import FitOptions from "./components/FitOptions.vue";
import PanelTabContainer from "./components/PanelTabContainer.vue";
import ServerShutdown from "./components/ServerShutdown.vue";
import ServerStartup from "./components/ServerStartup.vue";
import SessionMenu from "./components/SessionMenu.vue";
import type { Panel } from "./panels";

const props = defineProps<{
  panels: Panel[];
  name?: string;
}>();

const show_menu = ref(false);

// Control Dark Mode from system media query
const prefersDarkMediaQueryList = window.matchMedia("(prefers-color-scheme: dark)");
function setDarkTheme(prefersDark: boolean) {
  const theme = prefersDark ? "dark" : "light";
  document.documentElement.setAttribute("data-bs-theme", theme);
}
prefersDarkMediaQueryList.addEventListener("change", (e) => setDarkTheme(e.matches));
setDarkTheme(prefersDarkMediaQueryList.matches);

// const nativefs = ref(false);

// Create a SocketIO connection, to be passed to child components
// so that they can do their own communications with the host.
const queryString = window.location.search;
const urlParams = new URLSearchParams(queryString);

const sio_base_path = urlParams.get("base_path") ?? window.location.pathname;
const sio_server = urlParams.get("server") ?? "";
const single_panel = urlParams.get("single_panel");
if (single_panel !== null) {
  active_layout.value = "full";
  const panel_index = props.panels.findIndex(({ title }) => title.toLowerCase() == single_panel.toLowerCase());
  if (panel_index > -1) {
    startPanel.value[0] = panel_index;
  } else {
    console.error(`Panel ${single_panel} not found`);
  }
}

// Connect!
connecting.value = true;
disconnected.value = false;

const socket = io(sio_server, {
  path: `${sio_base_path}socket.io`,
}) as AsyncSocket;
socket_ref.value = socket;

socket.on("connect", async () => {
  console.log(`Connected: Session ID ${socket.id}`);
<<<<<<< HEAD
  connecting.value = false;
  disconnected.value = false;
  const file_info = (await socket.asyncEmit("get_shared_setting", "model_file")) as
    | { pathlist: string[]; filename: string }
    | undefined;
  model_file.value = file_info;
  const current_active_fit = (await socket.asyncEmit("get_shared_setting", "active_fit")) as
    | {
        fitter_id?: string;
        options?: any;
        num_steps?: number;
        chisq?: string;
        step?: number;
        value?: number;
      }
    | undefined;
  if (current_active_fit) {
    active_fit.value = current_active_fit;
  }
=======
  connected.value = true;
  autoupdate_state.init(socket);
  socket.asyncEmit("get_fitter_defaults", (new_fitter_defaults: { [fit_name: string]: FitSetting }) => {
    default_fitter_settings.value = new_fitter_defaults;
  });
>>>>>>> 4987cc31
});

socket.on("disconnect", (payload) => {
  console.log("Disconnected!", payload);
  disconnected.value = true;
  setTimeout(() => {
    socket.connect();
  }, 1000);
});

socket.on("add_notification", addNotification);
socket.on("cancel_notification", cancelNotification);

// function disconnect() {
//   socket.disconnect();
//   connected.value = false;
// }

async function selectOpenFile() {
  if (fileBrowser.value) {
    const settings: FileBrowserSettings = {
      title: "Load Model File",
      callback: async (pathlist, filename) => {
        await socket.asyncEmit("load_problem_file", pathlist, filename);
      },
      chosenfile_in: shared_state.model_file?.filename ?? "",
      show_name_input: false,
      require_name: true,
      show_files: true,
      search_patterns: [".py, .pickle, .json", ".py", ".json", ".pickle"],
    };
    fileBrowser.value.open(settings);
  }
}

async function exportResults() {
  if (fileBrowser.value) {
    const settings: FileBrowserSettings = {
      title: "Export Results",
      callback: async (pathlist, filename) => {
        if (filename !== "") {
          pathlist.push(filename);
        }
        await socket.asyncEmit("export_results", pathlist);
      },
      show_name_input: true,
      name_input_label: "Subdirectory",
      require_name: false,
      show_files: false,
      chosenfile_in: "",
      search_patterns: [],
    };
    fileBrowser.value.open(settings);
  }
}

async function saveFileAs() {
  if (fileBrowser.value) {
    const { extension } = (await socket.asyncEmit("get_serializer")) as { extension: string };
    const filename_in = shared_state.model_file?.filename ?? "";
    const new_filename = `${filename_in.replace(/(\.[^\.]+)$/, "")}.${extension}`;
    const settings: FileBrowserSettings = {
      title: "Save Problem",
      callback: async (pathlist, filename) => {
        saveFile({ pathlist, filename });
      },
      show_name_input: true,
      name_input_label: "Filename",
      require_name: true,
      show_files: true,
      chosenfile_in: new_filename,
      search_patterns: [`.${extension}`],
    };
    fileBrowser.value.open(settings);
  }
}

async function saveFile(override?: { pathlist: string[]; filename: string }) {
  if (shared_state.model_file === undefined) {
    alert("no file to save");
    return;
  }
  const { filename, pathlist } = override ?? shared_state.model_file;
  console.debug(`Saving: ${pathlist.join("/")}/${filename}`);
  await socket.asyncEmit(
    "save_problem_file",
    pathlist,
    filename,
    false,
    async ({ filename, check_overwrite }: { filename: string; check_overwrite: boolean }) => {
      if (check_overwrite !== false) {
        const overwrite = await confirm(`File ${filename} exists: overwrite?`);
        if (overwrite) {
          await socket.asyncEmit("save_problem_file", pathlist, filename, overwrite);
        }
      }
    }
  );
}

async function reloadModel() {
  if (shared_state.model_file) {
    const { filename, pathlist } = shared_state.model_file;
    await socket.asyncEmit("load_problem_file", pathlist, filename);
  }
}

async function applyParameters() {
  if (fileBrowser.value) {
    const settings: FileBrowserSettings = {
      title: "Apply Parameters",
      callback: async (pathlist, filename) => {
        await socket.asyncEmit("apply_parameters", pathlist, filename);
      },
      show_name_input: true,
      name_input_label: "Filename",
      require_name: true,
      show_files: true,
      chosenfile_in: "",
      search_patterns: [".par"],
    };
    fileBrowser.value.open(settings);
  }
}

async function saveParameters() {
  if (fileBrowser.value) {
    const settings: FileBrowserSettings = {
      title: "Save Parameters",
      callback: async (pathlist, filename) => {
        await socket.asyncEmit(
          "save_parameters",
          pathlist,
          filename,
          false,
          async ({ filename, check_overwrite }: { filename: string; check_overwrite: boolean }) => {
            if (check_overwrite !== false) {
              const overwrite = await confirm(`File ${filename} exists: overwrite?`);
              if (overwrite) {
                await socket.asyncEmit("save_parameters", pathlist, filename, overwrite);
              }
            }
          }
        );
      },
      show_name_input: true,
      name_input_label: "Filename",
      require_name: true,
      show_files: true,
      search_patterns: [".par"],
      chosenfile_in: "manual_save.par",
    };
    fileBrowser.value.open(settings);
  }
}

function openFitOptions() {
  fitOptions.value?.open();
}

async function startFit() {
  const active = shared_state.selected_fitter ?? default_fitter;
  const settings = shared_state.fitter_settings ?? default_fitter_settings.value;
  if (active && settings) {
    const fit_args = settings[active];
    await socket.asyncEmit("start_fit_thread", active, fit_args.settings);
  }
}

async function stopFit() {
  await socket.asyncEmit("stop_fit");
}

async function quit() {
  await socket.asyncEmit("shutdown");
}

const model_not_loaded = computed(() => shared_state.model_file == null);

file_menu_items.value = [
  { text: "Load Problem", action: selectOpenFile },
  { text: "Save Parameters", action: saveParameters, disabled: model_not_loaded },
  { text: "Apply Parameters", action: applyParameters, disabled: model_not_loaded },
  { text: "Save Problem", action: saveFile, disabled: model_not_loaded },
  { text: "Save Problem As...", action: saveFileAs, disabled: model_not_loaded },
  { text: "Export Results", action: exportResults, disabled: model_not_loaded },
  { text: "Reload Model", action: reloadModel, disabled: model_not_loaded },
  { text: "---" },
  { text: "Quit", action: quit },
];
</script>

<template>
  <div class="h-100 w-100 m-0 d-flex flex-column">
    <nav v-if="single_panel === null" class="navbar navbar-expand-sm bg-dark" data-bs-theme="dark">
      <div class="container-fluid">
        <div class="navbar-brand">
          <img src="./assets/bumps-icon_256x256x32.png" alt="" height="24" class="d-inline-block align-text-middle" />
          {{ name ?? "Bumps" }}
        </div>
        <button
          class="navbar-toggler"
          type="button"
          aria-controls="navbarSupportedContent"
          aria-expanded="false"
          aria-label="Toggle navigation"
          @click="show_menu = !show_menu"
        >
          <span class="navbar-toggler-icon"></span>
        </button>
        <div id="navbarSupportedContent" class="collapse navbar-collapse" :class="{ show: show_menu }">
          <ul class="navbar-nav me-auto mb-2 mb-lg-0">
            <DropDown v-slot="{ hide }" title="File">
              <li v-for="menu_item of file_menu_items" :key="menu_item.text" :title="menu_item.help">
                <hr v-if="menu_item.text === '---'" class="dropdown-divider" />
                <button
                  v-else
                  class="btn btn-link dropdown-item"
                  :disabled="menu_item.disabled?.value ?? false"
                  @click="
                    menu_item.action?.();
                    hide();
                  "
                >
                  {{ menu_item.text }}
                </button>
              </li>
            </DropDown>
            <SessionMenu :socket="socket" />
            <DropDown v-slot="{ hide }" title="Layout">
              <li v-for="layout in LAYOUTS" :key="layout" :class="{ layout: true, active: active_layout === layout }">
                <button
                  class="btn btn-link dropdown-item"
                  :class="{ layout: true, active: active_layout === layout }"
                  @click="
                    active_layout = layout;
                    hide();
                  "
                >
                  {{ layout }}
                </button>
              </li>
            </DropDown>
          </ul>
          <div class="flex-grow-1 px-4 m-0">
            <h4 class="m-0">
              <!-- <div class="rounded p-2 bg-primary">Fitting: </div> -->
              <div v-if="shared_state.active_fit?.fitter_id !== undefined" class="badge bg-secondary p-2 align-middle">
                <div class="align-middle pt-2 pb-1 px-1 d-inline-block">
                  <span
                    >Fitting: {{ shared_state.active_fit?.fitter_id }} step {{ shared_state.active_fit?.step }} of
                    {{ shared_state.active_fit?.num_steps }}, chisq={{ shared_state.active_fit?.chisq }}</span
                  >
                  <div class="progress mt-1" style="height: 3px">
                    <div
                      class="progress-bar"
                      role="progressbar"
                      :aria-valuenow="shared_state.active_fit?.step"
                      aria-valuemin="0"
                      :aria-valuemax="shared_state.active_fit?.num_steps ?? 100"
                      :style="{
                        width:
                          (
                            ((shared_state.active_fit?.step ?? 0) * 100) /
                            (shared_state.active_fit?.num_steps ?? 1)
                          ).toFixed(1) + '%',
                      }"
                    ></div>
                  </div>
                </div>
                <button class="btn btn-danger btn-sm" @click="stopFit">Stop</button>
              </div>
              <div v-else class="badge bg-secondary p-1">
                <div class="align-middle p-2 d-inline-block">
                  <span>Fitting: </span>
                </div>
                <button class="btn btn-light btn-sm me-2" @click="openFitOptions">
                  {{ shared_state.selected_fitter ?? default_fitter }}
                  <Gear />
                </button>
                <button class="btn btn-success btn-sm" @click="startFit">Start</button>
              </div>
            </h4>
          </div>
        </div>
      </div>
    </nav>
    <div v-if="active_layout === 'left-right'" class="flex-grow-1 row overflow-hidden">
      <div class="col d-flex flex-column mh-100 border-end border-success border-3">
        <PanelTabContainer :panels="panels" :socket="socket" :start-panel="startPanel[0]" />
      </div>
      <div class="col d-flex flex-column mh-100">
        <PanelTabContainer :panels="panels" :socket="socket" :start-panel="startPanel[1]" />
      </div>
    </div>
    <div v-if="active_layout === 'top-bottom'" class="flex-grow-1 d-flex flex-column">
      <div class="d-flex flex-column flex-grow-1" style="overflow-y: scroll">
        <PanelTabContainer :panels="panels" :socket="socket" :start-panel="startPanel[0]" />
      </div>
      <div class="d-flex flex-column flex-grow-1">
        <PanelTabContainer :panels="panels" :socket="socket" :start-panel="startPanel[1]" />
      </div>
    </div>
    <div v-if="active_layout === 'full'" class="flex-grow-1 row overflow-hidden">
      <div class="col d-flex flex-column mh-100">
        <PanelTabContainer
          :panels="panels"
          :socket="socket"
          :start-panel="startPanel[0]"
          :hide-tabs="single_panel !== null"
        />
      </div>
    </div>
  </div>
  <FitOptions ref="fitOptions" :socket="socket" />
  <FileBrowser ref="fileBrowser" :socket="socket" />
  <ServerShutdown :socket="socket" />
  <ServerStartup :socket="socket" />
  <div class="toast-container position-fixed bottom-0 end-0 p-3" style="z-index: 11">
    <div
      v-for="notification in notifications"
      :key="notification.id"
      class="toast show"
      role="alert"
      aria-live="assertive"
      aria-atomic="true"
    >
      <div class="toast-header">
        <strong class="me-auto">{{ notification.title }}</strong>
        <button
          type="button"
          class="btn-close"
          data-bs-dismiss="toast"
          aria-label="Close"
          @click="cancelNotification(notification.id)"
        ></button>
      </div>
      <div class="toast-body">
        <div v-html="notification.content"></div>
        <div v-if="notification.spinner" class="spinner-border spinner-border-sm text-primary" role="status">
          <span class="visually-hidden">{{ notification.title }} ongoing...</span>
        </div>
      </div>
    </div>
  </div>
</template>

<style>
html,
body,
#app {
  width: 100%;
  height: 100%;
  overflow-x: hidden;
}

div#connection_status {
  pointer-events: none;
}

.dropdown-menu {
  z-index: 2000;
}
</style><|MERGE_RESOLUTION|>--- conflicted
+++ resolved
@@ -80,33 +80,12 @@
 
 socket.on("connect", async () => {
   console.log(`Connected: Session ID ${socket.id}`);
-<<<<<<< HEAD
   connecting.value = false;
   disconnected.value = false;
-  const file_info = (await socket.asyncEmit("get_shared_setting", "model_file")) as
-    | { pathlist: string[]; filename: string }
-    | undefined;
-  model_file.value = file_info;
-  const current_active_fit = (await socket.asyncEmit("get_shared_setting", "active_fit")) as
-    | {
-        fitter_id?: string;
-        options?: any;
-        num_steps?: number;
-        chisq?: string;
-        step?: number;
-        value?: number;
-      }
-    | undefined;
-  if (current_active_fit) {
-    active_fit.value = current_active_fit;
-  }
-=======
-  connected.value = true;
   autoupdate_state.init(socket);
   socket.asyncEmit("get_fitter_defaults", (new_fitter_defaults: { [fit_name: string]: FitSetting }) => {
     default_fitter_settings.value = new_fitter_defaults;
   });
->>>>>>> 4987cc31
 });
 
 socket.on("disconnect", (payload) => {
