<script setup lang="ts">
import { computed, ref, toRaw } from "vue";
import {
  active_layout,
  addNotification,
  autoupdate_state,
  cancelNotification,
  connecting,
  default_fitter,
  default_fitter_settings,
  disconnected,
  file_menu_items,
  fileBrowser,
  FileBrowserSettings,
  fitOptions,
  LAYOUTS,
  notifications,
  shared_state,
  socket as socket_ref,
  startPanel,
  type FitSetting,
} from "./app_state";
import Gear from "./assets/gear.svg?component";
import "./asyncSocket"; // patch Socket with asyncEmit
import type { AsyncSocket } from "./asyncSocket";
import DropDown from "./components/DropDown.vue";
import FileBrowser from "./components/FileBrowser.vue";
import FitOptions from "./components/FitOptions.vue";
import PanelTabContainer from "./components/PanelTabContainer.vue";
import ServerShutdown from "./components/ServerShutdown.vue";
import ServerStartup from "./components/ServerStartup.vue";
import SessionMenu from "./components/SessionMenu.vue";
import ThemeToggle from "./components/ThemeToggle.vue";
import type { Panel } from "./panels";

const props = defineProps<{
  panels: Panel[];
  socket: AsyncSocket;
  singlePanel?: string;
  name: string;
}>();

const show_menu = ref(false);

// Control Dark Mode from system media query
const prefersDarkMediaQueryList = window.matchMedia("(prefers-color-scheme: dark)");
function setDarkTheme(prefersDark: boolean) {
  const theme = prefersDark ? "dark" : "light";
  document.documentElement.setAttribute("data-bs-theme", theme);
}
prefersDarkMediaQueryList.addEventListener("change", (e) => setDarkTheme(e.matches));
setDarkTheme(prefersDarkMediaQueryList.matches);

if (props.singlePanel) {
  active_layout.value = "full";
  const panel_index = props.panels.findIndex(({ title }) => title.toLowerCase() === props?.singlePanel?.toLowerCase());
  if (panel_index > -1) {
    startPanel.value[0] = panel_index;
  } else {
    console.error(`Panel ${props?.singlePanel} not found`);
  }
}

// Connect!
connecting.value = true;
disconnected.value = false;

const socket = props.socket;
socket_ref.value = socket;

socket.on("connect", async () => {
  console.log(`Connected: Session ID ${socket.id}`);
  connecting.value = false;
  disconnected.value = false;
  autoupdate_state.init(socket);
  socket.asyncEmit("get_fitter_defaults", (new_fitter_defaults: { [fit_name: string]: FitSetting }) => {
    default_fitter_settings.value = new_fitter_defaults;
  });
  socket.asyncEmit("get_shared_setting", "model_file", ({ filename }: { filename: string }) => {
    document.title = filename ? `${props.name} - ${filename}` : props.name;
  });
});

socket.on("disconnect", (payload) => {
  console.log("Disconnected!", payload);
  disconnected.value = true;
  setTimeout(() => {
    socket.connect();
  }, 1000);
});

socket.on("add_notification", addNotification);
socket.on("cancel_notification", cancelNotification);

<<<<<<< HEAD
socket.on("model_file", ({ filename }) => {
  document.title = filename ? `${props.name} - ${filename}` : props.name;
});

// function disconnect() {
//   socket.disconnect();
//   connected.value = false;
// }

=======
>>>>>>> f91e931d
async function selectOpenFile() {
  if (fileBrowser.value) {
    const settings: FileBrowserSettings = {
      title: "Load Model File",
      callback: async (pathlist, filename) => {
        await socket.asyncEmit("load_problem_file", pathlist, filename);
      },
      chosenfile_in: shared_state.model_file?.filename ?? "",
      show_name_input: false,
      require_name: true,
      show_files: true,
      search_patterns: [".py, .pickle, .json", ".py", ".json", ".pickle"],
    };
    fileBrowser.value.open(settings);
  }
}

async function exportResults() {
  if (fileBrowser.value) {
    const settings: FileBrowserSettings = {
      title: "Export Results",
      callback: async (pathlist, filename) => {
        if (filename !== "") {
          pathlist.push(filename);
        }
        await socket.asyncEmit("export_results", pathlist);
      },
      show_name_input: true,
      name_input_label: "Subdirectory",
      require_name: false,
      show_files: false,
      chosenfile_in: "",
      search_patterns: [],
    };
    fileBrowser.value.open(settings);
  }
}

async function saveFileAs() {
  if (fileBrowser.value) {
    const { extension } = (await socket.asyncEmit("get_serializer")) as { extension: string };
    const filename_in = shared_state.model_file?.filename ?? "";
    const new_filename = `${filename_in.replace(/(\.[^\.]+)$/, "")}.${extension}`;
    const settings: FileBrowserSettings = {
      title: "Save Problem",
      callback: async (pathlist, filename) => {
        saveFile({ pathlist, filename });
      },
      show_name_input: true,
      name_input_label: "Filename",
      require_name: true,
      show_files: true,
      chosenfile_in: new_filename,
      search_patterns: [`.${extension}`],
    };
    fileBrowser.value.open(settings);
  }
}

async function saveFile(override?: { pathlist: string[]; filename: string }) {
  if (shared_state.model_file === undefined) {
    alert("no file to save");
    return;
  }
  const { filename, pathlist } = override ?? shared_state.model_file;
  console.debug(`Saving: ${pathlist.join("/")}/${filename}`);
  await socket.asyncEmit(
    "save_problem_file",
    pathlist,
    filename,
    false,
    async ({ filename, check_overwrite }: { filename: string; check_overwrite: boolean }) => {
      if (check_overwrite !== false) {
        const overwrite = await confirm(`File ${filename} exists: overwrite?`);
        if (overwrite) {
          await socket.asyncEmit("save_problem_file", pathlist, filename, overwrite);
        }
      }
    }
  );
}

async function reloadModel() {
  if (shared_state.model_file) {
    const { filename, pathlist } = shared_state.model_file;
    await socket.asyncEmit("load_problem_file", pathlist, filename);
  }
}

async function applyParameters() {
  if (fileBrowser.value) {
    const settings: FileBrowserSettings = {
      title: "Apply Parameters",
      callback: async (pathlist, filename) => {
        await socket.asyncEmit("apply_parameters", pathlist, filename);
      },
      show_name_input: true,
      name_input_label: "Filename",
      require_name: true,
      show_files: true,
      chosenfile_in: "",
      search_patterns: [".par"],
    };
    fileBrowser.value.open(settings);
  }
}

async function saveParameters() {
  if (fileBrowser.value) {
    const settings: FileBrowserSettings = {
      title: "Save Parameters",
      callback: async (pathlist, filename) => {
        await socket.asyncEmit(
          "save_parameters",
          pathlist,
          filename,
          false,
          async ({ filename, check_overwrite }: { filename: string; check_overwrite: boolean }) => {
            if (check_overwrite !== false) {
              const overwrite = await confirm(`File ${filename} exists: overwrite?`);
              if (overwrite) {
                await socket.asyncEmit("save_parameters", pathlist, filename, overwrite);
              }
            }
          }
        );
      },
      show_name_input: true,
      name_input_label: "Filename",
      require_name: true,
      show_files: true,
      search_patterns: [".par"],
      chosenfile_in: "manual_save.par",
    };
    fileBrowser.value.open(settings);
  }
}

function openFitOptions() {
  fitOptions.value?.open();
}

async function startFit() {
  const active = shared_state.selected_fitter ?? default_fitter;
  const settings = shared_state.fitter_settings ?? default_fitter_settings.value;
  if (active && settings) {
    const fit_args = settings[active];
    await socket.asyncEmit("start_fit_thread", active, toRaw(fit_args.settings));
  }
}

async function stopFit() {
  await socket.asyncEmit("stop_fit");
}

async function quit() {
  await socket.asyncEmit("shutdown");
}

const model_not_loaded = computed(() => shared_state.model_file == null);

file_menu_items.value = [
  { text: "Load Problem", action: selectOpenFile },
  { text: "Save Parameters", action: saveParameters, disabled: model_not_loaded },
  { text: "Apply Parameters", action: applyParameters, disabled: model_not_loaded },
  { text: "Save Problem", action: saveFile, disabled: model_not_loaded },
  { text: "Save Problem As...", action: saveFileAs, disabled: model_not_loaded },
  { text: "Export Results", action: exportResults, disabled: model_not_loaded },
  { text: "Reload Model", action: reloadModel, disabled: model_not_loaded },
  { text: "---" },
  { text: "Quit", action: quit },
];
</script>

<template>
  <div class="h-100 w-100 m-0 d-flex flex-column">
    <nav v-if="singlePanel === null" class="navbar navbar-expand-sm bg-dark" data-bs-theme="dark">
      <div class="container-fluid">
        <div class="navbar-brand">
          <img src="./assets/bumps-icon_256x256x32.png" alt="" height="24" class="d-inline-block align-text-middle" />
          {{ name ?? "Bumps" }}
        </div>
        <button
          class="navbar-toggler"
          type="button"
          aria-controls="navbarSupportedContent"
          aria-expanded="false"
          aria-label="Toggle navigation"
          @click="show_menu = !show_menu"
        >
          <span class="navbar-toggler-icon"></span>
        </button>
        <div id="navbarSupportedContent" class="collapse navbar-collapse" :class="{ show: show_menu }">
          <ul class="navbar-nav me-auto mb-2 mb-lg-0">
            <DropDown v-slot="{ hide }" title="File">
              <li v-for="menu_item of file_menu_items" :key="menu_item.text" :title="menu_item.help">
                <hr v-if="menu_item.text === '---'" class="dropdown-divider" />
                <button
                  v-else
                  class="btn btn-link dropdown-item"
                  :disabled="menu_item.disabled?.value ?? false"
                  @click="
                    menu_item.action?.();
                    hide();
                  "
                >
                  {{ menu_item.text }}
                </button>
              </li>
            </DropDown>
            <SessionMenu :socket="socket" />
            <DropDown v-slot="{ hide }" title="Layout">
              <li v-for="layout in LAYOUTS" :key="layout" :class="{ layout: true, active: active_layout === layout }">
                <button
                  class="btn btn-link dropdown-item"
                  :class="{ layout: true, active: active_layout === layout }"
                  @click="
                    active_layout = layout;
                    hide();
                  "
                >
                  {{ layout }}
                </button>
              </li>
            </DropDown>
          </ul>
          <div class="flex-grow-1 px-4 m-0">
            <h4 class="m-0">
              <!-- <div class="rounded p-2 bg-primary">Fitting: </div> -->
              <div v-if="shared_state.active_fit?.fitter_id !== undefined" class="badge bg-secondary p-1 align-middle">
                <div class="align-middle pt-2 pb-1 px-1 d-inline-block">
                  <span
                    >Fitting: {{ shared_state.active_fit?.fitter_id }} step {{ shared_state.active_fit?.step }} of
                    {{ shared_state.active_fit?.num_steps }}, chisq={{ shared_state.active_fit?.chisq }}</span
                  >
                  <div class="progress mt-1" style="height: 3px">
                    <div
                      class="progress-bar"
                      role="progressbar"
                      :aria-valuenow="shared_state.active_fit?.step"
                      aria-valuemin="0"
                      :aria-valuemax="shared_state.active_fit?.num_steps ?? 100"
                      :style="{
                        width:
                          (
                            ((shared_state.active_fit?.step ?? 0) * 100) /
                            (shared_state.active_fit?.num_steps ?? 1)
                          ).toFixed(1) + '%',
                      }"
                    ></div>
                  </div>
                </div>
                <button class="btn btn-danger btn-sm" @click="stopFit">Stop</button>
              </div>
              <div v-else class="badge bg-secondary p-1">
                <div class="align-middle pt-2 pb-1 px-1 d-inline-block">
                  <span
                    >Fitting:
                    <div class="mt-1" style="height: 3px"></div>
                  </span>
                </div>
                <button class="btn btn-light btn-sm me-2" @click="openFitOptions">
                  {{ shared_state.selected_fitter ?? default_fitter }}
                  <Gear />
                </button>
                <button class="btn btn-success btn-sm" @click="startFit">Start</button>
              </div>
            </h4>
          </div>
        </div>
        <ThemeToggle />
      </div>
    </nav>
    <div v-if="active_layout === 'left-right'" class="flex-grow-1 row overflow-hidden">
      <div class="col d-flex flex-column mh-100 border-end border-success border-3">
        <PanelTabContainer :panels="panels" :socket="socket" :start-panel="startPanel[0]" />
      </div>
      <div class="col d-flex flex-column mh-100">
        <PanelTabContainer :panels="panels" :socket="socket" :start-panel="startPanel[1]" />
      </div>
    </div>
    <div v-if="active_layout === 'top-bottom'" class="flex-grow-1 d-flex flex-column">
      <div class="d-flex flex-column flex-grow-1" style="overflow-y: scroll">
        <PanelTabContainer :panels="panels" :socket="socket" :start-panel="startPanel[0]" />
      </div>
      <div class="d-flex flex-column flex-grow-1">
        <PanelTabContainer :panels="panels" :socket="socket" :start-panel="startPanel[1]" />
      </div>
    </div>
    <div v-if="active_layout === 'full'" class="flex-grow-1 row overflow-hidden">
      <div class="col d-flex flex-column mh-100">
        <PanelTabContainer
          :panels="panels"
          :socket="socket"
          :start-panel="startPanel[0]"
          :hide-tabs="singlePanel !== null"
        />
      </div>
    </div>
  </div>
  <FitOptions ref="fitOptions" :socket="socket" />
  <FileBrowser ref="fileBrowser" :socket="socket" />
  <ServerShutdown :disconnected="disconnected" />
  <ServerStartup :socket="socket" />
  <div class="toast-container position-fixed bottom-0 end-0 p-3" style="z-index: 11">
    <div
      v-for="notification in notifications"
      :key="notification.id"
      class="toast show"
      role="alert"
      aria-live="assertive"
      aria-atomic="true"
    >
      <div class="toast-header">
        <strong class="me-auto">{{ notification.title }}</strong>
        <button
          type="button"
          class="btn-close"
          data-bs-dismiss="toast"
          aria-label="Close"
          @click="cancelNotification(notification.id)"
        ></button>
      </div>
      <div class="toast-body">
        <div v-html="notification.content"></div>
        <div v-if="notification.spinner" class="spinner-border spinner-border-sm text-primary" role="status">
          <span class="visually-hidden">{{ notification.title }} ongoing...</span>
        </div>
      </div>
    </div>
  </div>
</template>

<style>
html,
body,
#app {
  width: 100%;
  height: 100%;
  overflow-x: hidden;
}

div#connection_status {
  pointer-events: none;
}

.dropdown-menu {
  z-index: 2000;
}
</style><|MERGE_RESOLUTION|>--- conflicted
+++ resolved
@@ -92,18 +92,10 @@
 socket.on("add_notification", addNotification);
 socket.on("cancel_notification", cancelNotification);
 
-<<<<<<< HEAD
 socket.on("model_file", ({ filename }) => {
   document.title = filename ? `${props.name} - ${filename}` : props.name;
 });
 
-// function disconnect() {
-//   socket.disconnect();
-//   connected.value = false;
-// }
-
-=======
->>>>>>> f91e931d
 async function selectOpenFile() {
   if (fileBrowser.value) {
     const settings: FileBrowserSettings = {
