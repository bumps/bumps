--- conflicted
+++ resolved
@@ -1,12 +1,7 @@
 <script setup lang="ts">
 import { ref, onMounted, computed, shallowRef } from 'vue';
-<<<<<<< HEAD
 import { fitter_settings, selected_fitter } from '../app_state.ts';
 import type { FitSetting } from '../app_state.ts';
-=======
-import { Modal } from 'bootstrap/dist/js/bootstrap.esm.js';
-import { fitter_settings, default_fitter_settings, selected_fitter, default_fitter } from '../app_state.ts';
->>>>>>> 0d9c6d44
 import type { AsyncSocket } from '../asyncSocket.ts';
 
 const props = defineProps<{socket: AsyncSocket}>();
@@ -147,7 +142,6 @@
 </script>
 
 <template>
-<<<<<<< HEAD
   <dialog ref="dialog">
     <div class="modal show" id="fitOptionsModal" tabindex="-1" aria-labelledby="fitOptionsLabel"
       :aria-hidden="!isOpen">
@@ -179,37 +173,6 @@
                       <span v-if="fname !== 'scipy.leastsq'">({{ fname }})</span>
                     </label>
                   </div>
-=======
-  <div ref="dialog" class="modal fade" id="fitOptionsModal" tabindex="-1" aria-labelledby="fitOptionsLabel"
-    :aria-hidden="isOpen">
-    <div class="modal-dialog modal-lg">
-      <div class="modal-content">
-        <div class="modal-header">
-          <h5 class="modal-title" id="fitOptionsLabel">Fit Options</h5>
-          <button type="button" class="btn-close" @click="close" aria-label="Close"></button>
-        </div>
-        <div class="modal-body">
-          <div class="container">
-            <div class="row border-bottom">
-              <div class="col">
-                <div class="form-check" v-for="fname in fit_names.slice(0,3)" :key="fname">
-                  <input class="form-check-input" v-model="selected_fitter_local" type="radio" name="flexRadio"
-                    :id="fname" :value="fname" @change="changeActiveFitter">
-                  <label class="form-check-label" :for="fname">
-                    {{default_fitter_settings[fname].name}}
-                    <span v-if="fname !== 'scipy.leastsq'">({{ fname }})</span>
-                  </label>
-                </div>
-              </div>
-              <div class="col">
-                <div class="form-check" v-for="fname in fit_names.slice(3)" :key="fname">
-                  <input class="form-check-input" v-model="selected_fitter_local" type="radio" name="flexRadio"
-                    :id="fname" :value="fname" @change="changeActiveFitter">
-                  <label class="form-check-label" :for="fname">
-                    {{default_fitter_settings[fname].name}}
-                    <span v-if="fname !== 'scipy.leastsq'">({{ fname }})</span>
-                  </label>
->>>>>>> 0d9c6d44
                 </div>
               </div>
               <div class="row p-2">
