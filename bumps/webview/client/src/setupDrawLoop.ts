import { ref, onActivated, onDeactivated } from 'vue';
import { addNotification } from './app_state';
import type { AsyncSocket } from './asyncSocket';

type Message = {
  timestamp: string,
  message: object
}

export function setupDrawLoop(topic: string, socket: AsyncSocket, draw: Function, name: string = '') {
  const mounted = ref(false);
  const drawing_busy = ref(false);
  const draw_requested = ref(false);
  const latest_value = ref<unknown>();

  const topic_callback = function(value: unknown) {
    latest_value.value = value;
    draw_requested.value = true;
  }

  const draw_if_needed = async function() {
    if (!mounted.value) {
      return;
    }
    if (drawing_busy.value) {
      console.log(`drawing ${name} busy!`);
    }
    else if (draw_requested.value) {
      drawing_busy.value = true;
      draw_requested.value = false;
      try {
        // Need to continue the draw loop even if draw fails
        await draw(latest_value.value);
      }
      catch (e) {
<<<<<<< HEAD
        // TODO: should this notify the user?
        // ! Yes.
=======
        addNotification({title: 'Draw Error', content: `Error drawing ${name}: ${e}`, timeout: 5000});
>>>>>>> 3dba3598
        console.error(`Error drawing ${name}:`, e);
        // add sleep to avoid runaway error loop
        await sleep(1000);
      }
      drawing_busy.value = false;
    }
    window.requestAnimationFrame(draw_if_needed);
  }

  const sleep = (ms: number) => new Promise(resolve => setTimeout(resolve, ms));

  onActivated(async () => {
    mounted.value = true;
    socket.on(topic, topic_callback);
    const value = await socket.asyncEmit('get_shared_setting', topic);
    if (value !== undefined) {
      topic_callback(value);
    }
    window.requestAnimationFrame(draw_if_needed);
  });

  onDeactivated(() => {
    mounted.value = false;
    socket.off(topic, topic_callback);
  });

  return { mounted, drawing_busy, draw_requested };
}<|MERGE_RESOLUTION|>--- conflicted
+++ resolved
@@ -33,12 +33,7 @@
         await draw(latest_value.value);
       }
       catch (e) {
-<<<<<<< HEAD
-        // TODO: should this notify the user?
-        // ! Yes.
-=======
         addNotification({title: 'Draw Error', content: `Error drawing ${name}: ${e}`, timeout: 5000});
->>>>>>> 3dba3598
         console.error(`Error drawing ${name}:`, e);
         // add sleep to avoid runaway error loop
         await sleep(1000);
