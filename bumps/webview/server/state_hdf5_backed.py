"""
Manage bumps server state and session files.
"""

import asyncio
import threading
from copy import deepcopy
from datetime import datetime
from typing import (
    TYPE_CHECKING,
    Awaitable,
    Callable,
    Optional,
    Dict,
    Tuple,
    List,
    NewType,
    TypedDict,
    Any,
    Literal,
    Union,
)

from collections import deque
from dataclasses import dataclass, field, fields
import json
import shutil
import os
import tempfile
from pathlib import Path
import pickle
import warnings

<<<<<<< HEAD
import io
import base64
import h5py
=======
>>>>>>> 34c0d1b2
import numpy as np
from numpy.typing import NDArray
import dill
import cloudpickle

try:
    import h5py
except ImportError:
    warnings.warn("h5py is not available; can't access session files")

from bumps import __version__
from bumps.serialize import serialize, deserialize
from bumps.serialize import serialize_bytes, deserialize_bytes
from bumps.util import get_libraries
from .logger import logger

from .fit_options import lookup_fitter, DEFAULT_FITTER_ID

if TYPE_CHECKING:
    import bumps
    from .fit_thread import FitThread
    from h5py import Group
from bumps.mapper import BaseMapper


SESSION_FILE_NAME = "session.h5"
ARRAY_COMPRESSION = 5
COMPRESSION = 9
# MAX_PROBLEM_SIZE = 100 * 1024 * 1024  # 100 MBi problem max size [unused]

SERIALIZERS = Literal["dataclass", "pickle", "cloudpickle", "dill"]
SERIALIZER_EXTENSIONS = {"dataclass": "json", "cloudpickle": "cloudpickle", "pickle": "pickle", "dill": "dill"}
DEFAULT_SERIALIZER: SERIALIZERS = "dataclass"

TopicNameType = Literal[
    "log",  # log messages
]


@dataclass(frozen=True)
class UNDEFINED_TYPE:
    pass


UNDEFINED = UNDEFINED_TYPE()


def now_string():
    return f"{datetime.now().timestamp():.6f}"


def serialize_problem(problem: "bumps.fitproblem.FitProblem", method: SERIALIZERS | None = None) -> Union[str, bytes]:
    if method == "dataclass":
        return json.dumps(serialize(problem))
    elif method == "pickle":
        return serialize_bytes(pickle.dumps(problem))
    elif method == "dill":
        return serialize_bytes(dill.dumps(problem))
    elif method == "cloudpickle":
        return serialize_bytes(cloudpickle.dumps(problem))
    else:
        raise ValueError(f"Unknown serialization method: {method}")


def deserialize_problem(serialized: str, method: SERIALIZERS) -> "bumps.fitproblem.FitProblem":
    if method == "dataclass":
        serialized_dict = json.loads(serialized)
        return deserialize(serialized_dict, migration=True)
    elif method == "pickle":
        return pickle.loads(deserialize_bytes(serialized))
    elif method == "dill":
        return dill.loads(deserialize_bytes(serialized))
    elif method == "cloudpickle":
        return cloudpickle.loads(deserialize_bytes(serialized))
    else:
        raise ValueError(f"Unknown serialization method: {method}")


def serialize_problem_bytes(problem: "bumps.fitproblem.FitProblem", method: SERIALIZERS) -> bytes:
    if method == "dataclass":
        return json.dumps(serialize(problem)).encode()
    elif method == "pickle":
        return pickle.dumps(problem)
    elif method == "dill":
        return dill.dumps(problem)
    elif method == "cloudpickle":
        return cloudpickle.dumps(problem)
    else:
        raise ValueError(f"Unknown serialization method: {method}")


def deserialize_problem_bytes(serialized: bytes, method: SERIALIZERS) -> "bumps.fitproblem.FitProblem":
    if method == "dataclass":
        serialized_dict = json.loads(serialized.decode())
        return deserialize(serialized_dict, migration=True)
    elif method == "pickle":
        return pickle.loads(serialized)
    elif method == "dill":
        return dill.loads(serialized)
    elif method == "cloudpickle":
        return cloudpickle.loads(serialized)
    else:
        raise ValueError(f"Unknown serialization method: {method}")


def write_bytes(group: "Group", name: str, data: bytes):
    saved_data = [data] if data is not None else []
    return group.create_dataset(name, data=np.void(saved_data), compression=COMPRESSION)


def read_bytes(group: "Group", name: str):
    if name not in group:
        return UNDEFINED
    raw_data = group[name][()]
    size = raw_data.size
    if size is not None and size > 0:
        return raw_data[0].tobytes().rstrip(b"\x00")
    else:
        return None


def write_string(group: "Group", name: str, data: str, encoding="utf-8"):
    if data is None:
        return group.create_dataset(name, data="")
    # saved_data = np.bytes_([data]) if data is not None else []
    dtype = h5py.string_dtype(encoding=encoding, length=len(data))
    saved_data = np.array([data], dtype=dtype) if data is not None else []
    # print(f"write_string {dtype=}")
    return group.create_dataset(name, data=saved_data, compression=COMPRESSION, dtype=dtype)


def read_string(group: "Group", name: str):
    if name not in group:
        return UNDEFINED
    raw_data = group[name][()]
    size = raw_data.size
    if size is not None and size > 0:
        return np.bytes_(raw_data.flat[0]).decode()
    else:
        return None


def write_fitproblem(group: "Group", name: str, fitProblem: "bumps.fitproblem.FitProblem", method: SERIALIZERS):
    encoding = str if method == "dataclass" else bytes
    if encoding is bytes:
        serialized = serialize_problem_bytes(fitProblem, method) if fitProblem is not None else None
        dset = write_bytes(group, name, serialized)
    else:
        serialized = serialize_problem(fitProblem, method) if fitProblem is not None else None
        dset = write_string(group, name, serialized)
    return dset


def read_fitproblem(group: "Group", name: str, method: SERIALIZERS) -> "bumps.fitproblem.FitProblem":
    if name not in group:
        return UNDEFINED
    if group[name].dtype.kind == "V":
        # Old encoding stored bytes directly
        serialized = read_bytes(group, name)
        fitProblem = deserialize_problem_bytes(serialized, method) if serialized is not None else None
    else:
        # New encode uses base64 to encode bytes to string
        serialized = read_string(group, name)
        fitProblem = deserialize_problem(serialized, method) if serialized is not None else None
    return fitProblem


def write_json(group: "Group", name: str, data):
    dset = write_string(group, name, json.dumps(data))
    return dset


def read_json(group: "Group", name: str):
    if name not in group:
        return UNDEFINED
    serialized = read_string(group, name)
    try:
        # if JSON fails to load, then just return None
        result = json.loads(serialized) if serialized is not None else None
    except Exception:
        result = None
    return result


def write_ndarray(group: "Group", name: str, data: Optional[NDArray]):
    if data is None:
        data = []
        dtype = "d"
        compression = 0
    else:
        dtype = data.dtype
        compression = ARRAY_COMPRESSION
    return group.create_dataset(name, data=data, dtype=dtype, compression=compression)


def read_ndarray(group: "Group", name: str):
    if name not in group:
        return UNDEFINED
    raw_data = group[name][()]
    size = raw_data.size
    if size is not None and size > 0:
        return raw_data
    else:
        return None


def read_version(group: "Group"):
    version_string = group.attrs.get("version", "0.0")
    version = tuple(int(v) for v in version_string.split("."))
    return version


def write_version(group: "Group", version: Tuple[int]):
    version_string = ".".join(str(v) for v in version)
    group.attrs["version"] = version_string


class StringAttribute:
    @classmethod
    def serialize(value, obj=None):
        return json.dumps(value)

    @classmethod
    def deserialize(value, obj=None):
        return json.loads(value) if value else None


@dataclass
class ProblemState:
    """
    Stores the state of a Bumps fit problem.

    Attributes:
        fitProblem: The Bumps fit problem instance.

        serializer: The serialization method to use.
    """

    fitProblem: Optional["bumps.fitproblem.FitProblem"] = None
    serializer: Optional[SERIALIZERS] = None

    def write(self, parent: "Group"):
        """
        Write the problem state to an HDF5 group.

        Args:
            parent: The parent HDF5 group.
        """
        group = parent.require_group("problem")
        # Try the specified serializer, but fall back to cloudpickle if it fails
        serializer = self.serializer
        try:
            write_fitproblem(group, "fitProblem", self.fitProblem, method=serializer)
        except Exception:
            if serializer != "cloudpickle":
                serializer = "cloudpickle"
                write_fitproblem(group, "fitProblem", self.fitProblem, method=serializer)
            else:
                raise
        write_string(group, "serializer", serializer)
        write_json(group, "libraries", get_libraries(self.fitProblem))
        # write_json(group, 'pathlist', self.pathlist)
        # write_string(group, 'filename', self.filename)

    def read(self, parent: "Group"):
        """
        Read the problem state from an HDF5 group.

        Args:
            parent: The parent HDF5 group.
        """
        group = parent["problem"]
        self.serializer = read_string(group, "serializer")
        self.fitProblem = read_fitproblem(group, "fitProblem", method=self.serializer)
        # self.pathlist = read_json(group, 'pathlist')
        # self.filename = read_string(group, 'filename')


class HistoryItem:
    """
    Represents a single item in the fit history.

    Attributes:
        problem: The problem state at this point in history.

        fitting: The fit result associated with this history item.

        timestamp: The timestamp when this history item was created.

        label: A label for this history item.

        chisq_str: A string representation of the chi-squared value.

        keep: Whether to permanently keep this history item, or drop it when too many history items are saved.
    """

    problem: ProblemState
    fitting: Optional["FitResult"]
    timestamp: str
    label: str
    chisq_str: str
    keep: bool


class History:
    """
    Manages the history of fit results.

    Attributes:
        store: A dictionary mapping history item names to HistoryItem instances.
    """

    store: Dict[str, HistoryItem]

    def __init__(self):
        """
        Initialize the History instance.
        """
        self.store = {}

    def get_item(self, name: Union[str, UNDEFINED_TYPE, None], default=None):
        """
        Get a history item by name.

        Args:
            name: The name of the history item.

            default: The default value to return if the item is not found.

        Returns:
            The history item, or the default value if not found.
        """
        return self.store.get(name, default)

    # def get_item(self, timestamp: Union[str, UNDEFINED_TYPE, None], default=None):
    #    for item in self.store:
    #         if item.timestamp == timestamp:
    #             return item
    #     return default

    def write(self, parent: "Group", include_fit_state=True):
        """
        Write the history to an HDF5 group.

        Args:
            parent: The parent HDF5 group.

            include_fit_state: Whether to include the fit state in the history.
        """
        group = parent.require_group("problem_history")
        for name, item in self.store.items():
            problem = item.problem
            fitting = item.fitting
            item_group = group.require_group(name)
            problem.write(item_group)
            fitting.write(item_group, include_fit_state=include_fit_state)
            item_group.attrs["chisq"] = item.chisq_str
            item_group.attrs["label"] = item.label
            item_group.attrs["keep"] = item.keep
            item_group.attrs["timestamp"] = item.timestamp
        return group

    def read(self, parent: "Group"):
        """
        Read the history from an HDF5 group.

        Args:
            parent: The parent HDF5 group.
        """
        group = parent.get("problem_history", {})
        self.store = {}
        for name in group:
            item = HistoryItem()
            item_group = group[name]
            item.problem = ProblemState()
            item.fitting = FitResult()
            item.problem.read(item_group)
            item.fitting.read(item_group)
            item.label = item_group.attrs["label"]
            item.chisq_str = item_group.attrs["chisq"]
            # keep is a boolean, but h5py returns np.bool_ which is not JSON serializable
            item.keep = bool(item_group.attrs["keep"])
            # if there is no timestamp attribute, then it was created before we had a separate name
            item.timestamp = item_group.attrs.get("timestamp", name)
            self.store[name] = item

    def remove_item(self, name: str):
        """
        Remove a history item by name.

        Args:
            name: The name of the history item to remove.
        """
        self.store.pop(name)

    def prune(self, target_length: int):
        """
        Prune the history to a target length.

        Args:
            target_length: The desired length of the history.
        """
        # remove oldest items with keep=False until the length is target_length
        num_to_remove = len(self.store) - target_length
        if num_to_remove <= 0:
            return
        names_to_remove = []
        for name, item in self.store.items():
            if not item.keep:
                names_to_remove.append(name)
                num_to_remove -= 1
                if num_to_remove == 0:
                    break
        for name in reversed(names_to_remove):
            self.store.pop(name)

    def _get_unique_name(self, timestamp: str):
        """
        Generate a unique name for a history item based on its timestamp.

        Args:
            timestamp: The timestamp of the history item.

        Returns:
            A unique name for the history item.
        """
        name = timestamp
        counter = 1
        while name in self.store:
            name = f"{timestamp}-{counter}"
            counter += 1
        return name

    def add_item(self, item: HistoryItem, target_length: int):
        """
        Add a new history item to the history.

        Args:
            item: The history item to add.

            target_length: The maximum length of the history.

        Returns:
            The name of the added history item.
        """
        self.prune(target_length)
        stored_name = self._get_unique_name(item.timestamp)
        self.store[stored_name] = item
        return stored_name

    def list(self):
        """
        List the history items.

        Returns:
            A list of dictionaries containing information about each history item.
        """
        return [
            dict(
                timestamp=item.timestamp,
                label=item.label,
                chisq_str=item.chisq_str,
                keep=item.keep,
                has_convergence=(item.fitting.convergence is not None),
                has_uncertainty=hasattr(item.fitting.fit_state, "draw"),
                name=name,
            )
            for name, item in self.store.items()
        ]

    def set_keep(self, name: str, keep: bool):
        """
        Set whether to keep a history item.

        Args:
            name: The name of the history item.

            keep: Whether to keep the history item.
        """
        self.store[name].keep = keep

    def update_label(self, name: str, label: str):
        """
        Update the label of a history item.

        Args:
            name: The name of the history item.

            label: The new label for the history item.
        """
        self.store[name].label = label


# TODO: Where do derived expressions and nuisance parameters live? problem or results?
# TODO: Use uncertainties package with cov for derived parameters from amoeba
# TODO: Showing error table requires parameter labels; get them from fit problem?


@dataclass
class FitResult:
    """
    Stores the result of a fit operation.

    Attributes:
        method: The fitting method used.

        options: Options used to run the fitters.

        convergence: List of quantiles for each fit iteration.

        fit_state: Fit state for resume, and for sampling from Monte Carlo fitters.
    """

    # TODO: chisq, dof, and {model: (chisq, dof)} separate from fx=nllf+constraints
    # TODO: Model specific dof is difficult because of shared parameters. Just use #points?
    # TODO: Rename fitter_id to method throughout?
    # TODO: Should the best point include all available parameters in the model (fitted and fixed)?
    # TODO: Save labels in fit results so we don't need to walk the problem definition?
    # TODO: Save the initial value in the problem so users can reset after a fit?
    # TODO: Add the following to FitResult:
    method: str = DEFAULT_FITTER_ID  # => shared.selected_fitter
    """Fitting method"""
    options: Dict[str, Any] = field(default_factory=dict)  # => shared.fitter_settings
    """Options used to run the fitters"""
    # x0: NDArray
    # """Initial value"""
    # x: NDArray  # Currently resides in problem definition
    # """Best point"""
    # TODO: include dx, cov and entropy?
    # TODO: these are odd men out: they are only available on completion
    # dx: Optional[NDArray]
    # """Uncertainty from derivative if fit is complete"""
    # fx: float  # nllf maybe including constraints and penalties
    # """Best value"""
    # TODO: Maybe add maxsteps (it could be guessed from options)
    # step: int  # Should equal the length of the population, so unneeded
    # """Number of optimizer steps taken"""
    # run_time: float # seconds
    # """Number of seconds that the fit was run before completion/abort/timeout"""
    # cpu_hours: float
    # """Total number of cpu hours for the fit (=num_processors*wall_time/3600)"""
    # TODO: display completion status in history tab
    # status: str
    # """Fit status: active, converged, timeout, maxiter, abort, failed"
    # TODO: Include a step number column in convergence?
    convergence: Optional[List] = None
    """List of best or (best, min, -1sigma, median, +1sigma, max) for the population at each step of the fit."""
    fit_state: Any = None
    """Fit state for resume, and for sampling from Monte Carlo fitters."""

    def write(self, parent: "Group", include_fit_state=True):
        """
        Write the fit result to an HDF5 group.

        Args:
            parent: The parent HDF5 group.

            include_fit_state: Whether to include the fit state in the output.
        """
        fitting_group = parent.require_group("fitting")
        write_version(fitting_group, (1, 0))
        write_string(fitting_group, "method", self.method)
        write_json(fitting_group, "options", self.options)
        write_ndarray(fitting_group, "convergence", self.convergence)
        if self.fit_state is not None and include_fit_state:
            fitter = lookup_fitter(self.method)
            if hasattr(fitter, "h5dump"):
                state_group = fitting_group.require_group("fit_state")
                fitter.h5dump(state_group, self.fit_state)

    def read(self, parent: "Group"):
        """
        Read the fit result from an HDF5 group.

        Args:
            parent: The parent HDF5 group containing the entries.
        """
        fitting_group = parent["fitting"]
        version = read_version(fitting_group)
        # Note: fitter h5load needs to deal with its own versioning
        if version == (1, 0):
            self.method = read_string(fitting_group, "method")
            self.options = read_json(fitting_group, "options")
            self.convergence = read_ndarray(fitting_group, "convergence")
            if "fit_state" in fitting_group:
                state_group = fitting_group["fit_state"]
                fitter = lookup_fitter(self.method)  # shouldn't raise ValueError
                self.fit_state = fitter.h5load(state_group)
            else:
                self.fit_state = None
        else:
            # Pre 1.0 fit result
            self.convergence = read_ndarray(fitting_group, "population")
            self.options = {}  # options
            if "uncertainty_state" in fitting_group:
                self.method = "dream"
                state_group = fitting_group["uncertainty_state"]
                fitter = lookup_fitter(self.method)
                self.fit_state = fitter.h5load(state_group)
            else:
                self.method = DEFAULT_FITTER_ID
                self.fit_state = None


class State:
    """
    Manage the state for a bumps server session.

    There is a primary state object for the current webview instance defined
    in webview.server.api. Temporary state objects are created to save
    the temporary fit results as a session file.
    """

    # These attributes are ephemeral, not to be serialized/stored:
    app_name: str = "bumps"
    app_version: str = __version__
    client_path: Path = Path(__file__).parent.parent / "client"
    hostname: str
    port: int
    parallel: int = 0
    fit_thread: Optional["FitThread"] = None
    fit_abort_event: threading.Event
    """Cleared before the fit and set on Stop button or Ctrl-C to end the fit."""
    fit_complete_event: asyncio.Event
    """Cleared before the fit starts and set when the fit is complete and saved."""
    # fit_complete_future: asyncio.Future
    shutdown_on_fit_complete: bool = False
    """Used to implement the --exit option to halt server on completion."""
    # fit_enabled: Event
    calling_loop: Optional[asyncio.AbstractEventLoop] = None
    base_path: str = ""
    console_update_interval: int = 0  # seconds (float would work too, but unnecessary)

    # State to be stored:
    problem: ProblemState
    fitting: FitResult
    history: History
    topics: Dict[TopicNameType, "deque[Dict]"]
    shared: "SharedState"
    mapper: Optional[BaseMapper] = None

    def __init__(self):
        self.problem = ProblemState()
        self.fitting = FitResult()
        self.history = History()
        self.fit_abort_event = threading.Event()  # initially unset
        self.fit_complete_event = asyncio.Event()
        self.fit_complete_event.set()  # The program starts out not waiting for a fit
        self.topics = {
            "log": deque([]),
        }
        self.shared = SharedState()

    def __enter__(self):
        return self

    def setup_backing(self, session_file_name: str, session_pathlist: List[str], read_only: bool = False):
        if not read_only:
            self.shared.session_output_file = dict(filename=session_file_name, pathlist=session_pathlist)
        if session_file_name is not None:
            full_path = Path(*session_pathlist) / session_file_name
            if full_path.exists():
                self.read_session_file(full_path)
            else:
                self.save()

    def save_to_history(self, label: str, keep: bool = False) -> str:
        if self.problem.fitProblem is None:
            return
        item = HistoryItem()
        item.problem = deepcopy(self.problem)
        # Creates a reference to the current fit_state, not a copy
        # When a new fit is started, self.fitting is reset to a new FitResult
        # but the handle to the current fit_state is kept in the history item.
        item.fitting = self.fitting
        item.timestamp = str(datetime.now())
        item.label = label
        item.chisq_str = item.problem.fitProblem.chisq_str()
        item.keep = keep
        stored_name = self.history.add_item(item, self.shared.autosave_history_length - 1)
        self.shared.updated_history = now_string()
        return stored_name

    def get_history(self):
        return dict(problem_history=self.history.list())

    def remove_history_item(self, name: str):
        if self.shared.active_history == name:
            self.shared.active_history = None
        self.history.remove_item(name)

    def reload_history_item(self, name: str):
        item = self.history.get_item(name, None)
        if item is not None:
            self.problem = deepcopy(item.problem)
            self.fitting = item.fitting
            self.shared.active_history = name
            self.shared.updated_model = now_string()
            self.shared.updated_parameters = now_string()
            self.shared.custom_plots_available = get_custom_plots_available(self.problem.fitProblem)
            # These are called only to trigger the update signals...
            # the convergence and fit_state will be unchanged by the calls below.
            self.set_convergence(item.fitting.convergence)
            self.set_fit_state(item.fitting.fit_state, item.fitting.method)

    def set_active(self, problem, fitting: FitResult | None = None):
        self.problem = ProblemState(problem)  # default serializer
        self.fitting = fitting
        self.set_convergence(fitting.convergence)
        self.set_fit_state(fitting.fit_state, fitting.method)

    def reset_fitstate(self, copy: bool = False):
        """
        Unlink the fitting state from a history item.

        This action occurs when fitProblem object is modified so that
        it is no longer compatible with fit results.
        """
        if copy:
            self.fitting = deepcopy(self.fitting)
            # print(f"reset_fitstate {copy}: keeping {self.fitting.method} with {self.fitting.fit_state} and convergence={self.fitting.convergence is not None}")
        else:
            # print(f"reset_fitstate {copy}: keeping {self.fitting.method}")
            self.fitting = FitResult(
                method=self.shared.selected_fitter,
                options=self.shared.fitter_settings[self.shared.selected_fitter]["settings"],
            )
            # These are called only to trigger the update signals...
            self.set_convergence(None)
            self.set_fit_state(None)
        self.shared.active_history = None

    def set_convergence(self, convergence):
        # print("setting convergence", convergence is not None)
        self.fitting.convergence = convergence
        self.shared.updated_convergence = now_string()
        self.shared.convergence_available = convergence is not None

    def set_fit_state(self, fit_state, method=None):
        self.fitting.fit_state = fit_state
        self.shared.updated_uncertainty = now_string()
        self.shared.uncertainty_available = dict(
            available=hasattr(fit_state, "draw"),
            num_points=getattr(fit_state, "Nsamples", 0),
        )
        self.shared.resumable = method if fit_state is not None else None

    def autosave(self):
        if self.shared.autosave_session:
            self.save()

    def save(self):
        if self.shared.session_output_file not in (None, UNDEFINED):
            pathlist = self.shared.session_output_file["pathlist"]
            filename = self.shared.session_output_file["filename"]
            full_path = Path(*pathlist) / filename
            self.write_session_file(full_path)

    def _write_session(self, root_group: h5py.File):
        self.problem.write(root_group)
        history_group = self.history.write(root_group)
        if self.shared.active_history not in (None, UNDEFINED):
            active_history_group = history_group.get(self.shared.active_history)
            # make a hard link instead of writing the fitting state
            root_group["fitting"] = active_history_group["fitting"]
        else:
            # no active history item, so write the fitting state
            self.fitting.write(root_group)
        self.write_topics(root_group)
        self.shared.write(root_group)

    def write_session_file(self, session_fullpath: str):
        # Session filename is assumed to be a full path
        tmp_fd, tmp_name = tempfile.mkstemp(
            dir=Path(session_fullpath).parent, prefix=Path(session_fullpath).name, suffix=".tmp"
        )
        with os.fdopen(tmp_fd, "w+b") as output_file:
            with h5py.File(output_file, "w") as root_group:
                self._write_session(root_group)
        shutil.move(tmp_name, session_fullpath)
        os.chmod(session_fullpath, 0o644)

    def get_session_bytes(self) -> bytes:
        # Get session as bytes

        with h5py.File("in_memory.h5", mode="w", driver="core", backing_store=False) as root_group:
            self._write_session(root_group)
            root_group.flush()
            return root_group.id.get_file_image()

    def get_session_bytestring(self) -> str:
        # Get session as byte string
        return base64.b64encode(self.get_session_bytes()).decode("utf-8")

    def read_session_bytestring(self, session_bytestring: str, read_problem: bool = True, read_fitstate: bool = True):
        # load session from byte string
        bio = io.BytesIO(base64.b64decode(session_bytestring))
        self.read_session_file(bio, read_problem, read_fitstate)

    def read_session_file(self, session_fullpath: str, read_problem: bool = True, read_fitstate: bool = True):
        try:
            with h5py.File(session_fullpath, "r") as root_group:
                if read_problem:
                    self.problem.read(root_group)
                self.history.read(root_group)
                self.shared.read(root_group)
                if read_fitstate:
                    active_item = self.history.get_item(self.shared.active_history, None)
                    if active_item is not None:
                        self.fitting = active_item.fitting
                    else:
                        self.fitting.read(root_group)
                self.read_topics(root_group)
        except Exception as e:
            # logger.exception(e)
            logger.warning(f"could not load session file {session_fullpath} because of {e}")

    def read_problem_from_session(self, session_fullpath: str):
        try:
            with h5py.File(session_fullpath, "r") as root_group:
                self.problem.read(root_group)
        except Exception as e:
            # logger.exception(e)
            logger.warning(f"could not load fitProblem from {session_fullpath} because of {e}")

    def read_fitstate_from_session(self, session_fullpath: str):
        try:
            with h5py.File(session_fullpath, "r") as root_group:
                self.fitting.read(root_group)
        except Exception as e:
            # logger.exception(e)
            logger.warning(f"could not load fit state from {session_fullpath} because of {e}")

    def write_topics(self, parent: "Group"):
        group = parent.require_group("topics")
        for topic, messages in self.topics.items():
            write_json(group, topic, list(messages))

    def read_topics(self, parent: "Group"):
        group = parent.require_group("topics")
        for topic in group:
            topic_data = read_json(group, topic)
            topic_data = np.array([topic_data]).flatten()
            if topic_data is not None and topic in self.topics:
                self.topics[topic].extend(topic_data)

    def get_last_message(self, topic: TopicNameType):
        return self.topics[topic][-1] if len(self.topics[topic]) > 0 else None

    def cleanup(self):
        pass

    def __del__(self):
        self.cleanup()

    async def async_cleanup(self):
        self.cleanup()

    def __exit__(self, exc_type, exc_value, exc_traceback):
        self.cleanup()


class ActiveFit(TypedDict):
    """
    Information about the currently active fit. This is used
    to share information between the webview client and the server.
    """

    fitter_id: str
    options: Dict[str, Any]
    num_steps: int
    step: int
    chisq: str
    value: float


class FileInfo(TypedDict):
    """
    Webview client treats a path as a filename plus a list of leading
    folder names.
    """

    filename: str
    pathlist: List[str]


class UncertaintyAvailable(TypedDict):
    """
    Whether or not the fit results contain MCMC samples.
    """

    available: bool
    num_points: int


class CustomPlotsAvailable(TypedDict):
    """
    Whether or not the current model has custom plots.

    If *parameter_based* is True then new plots need to be generated
    whenever the parameter values are updated.

    If *uncertainty_based* is True then new plots need to be generated
    whenever the MCMC sample is updated.
    """

    parameter_based: bool
    uncertainty_based: bool


Timestamp = NewType("Timestamp", str)


def get_custom_plots_available(problem: "bumps.fitproblem.FitProblem"):
    output = {"parameter_based": False, "uncertainty_based": False}
    for model in problem.models:
        if hasattr(model, "webview_plots"):
            for plot_title, plot_info in model.webview_plots.items():
                if plot_info.get("change_with", None) == "uncertainty":
                    output["uncertainty_based"] = True
                else:
                    output["parameter_based"] = True
    return output


@dataclass
class SharedState:
    """
    Server state that automatically synchronizes with the attached clients.
    """

    updated_convergence: Union[UNDEFINED_TYPE, Timestamp] = UNDEFINED
    updated_uncertainty: Union[UNDEFINED_TYPE, Timestamp] = UNDEFINED
    updated_parameters: Union[UNDEFINED_TYPE, Timestamp] = UNDEFINED
    updated_model: Union[UNDEFINED_TYPE, Timestamp] = UNDEFINED
    updated_history: Union[UNDEFINED_TYPE, Timestamp] = UNDEFINED
    selected_fitter: Union[UNDEFINED_TYPE, str] = "amoeba"
    fitter_settings: Union[UNDEFINED_TYPE, Dict[str, Dict]] = UNDEFINED
    active_fit: Union[UNDEFINED_TYPE, ActiveFit] = UNDEFINED
    model_file: Union[UNDEFINED_TYPE, FileInfo] = UNDEFINED
    model_loaded: Union[UNDEFINED_TYPE, bool] = UNDEFINED
    session_output_file: Union[UNDEFINED_TYPE, FileInfo] = UNDEFINED
    autosave_session: bool = False
    autosave_session_interval: int = 300  # seconds
    autosave_history: bool = True
    autosave_history_length: int = 10
    uncertainty_available: Union[UNDEFINED_TYPE, UncertaintyAvailable] = UNDEFINED
    convergence_available: Union[UNDEFINED_TYPE, bool] = UNDEFINED
    resumable: Union[UNDEFINED_TYPE, str, None] = None
    custom_plots_available: Union[UNDEFINED_TYPE, CustomPlotsAvailable] = UNDEFINED
    active_history: Union[UNDEFINED_TYPE, str, None] = UNDEFINED  # name of the active history item

    _not_reloaded = ["active_fit", "autosave_session", "session_output_file", "_notification_callbacks"]
    _notification_callbacks: Dict[str, Callable[[str, Any], Awaitable[None]]] = field(default_factory=dict)

    def __setattr__(self, name: str, value):
        super().__setattr__(name, value)
        try:
            loop = asyncio.get_running_loop()
        except RuntimeError:
            # no event loop running, so no need to notify
            return
        if hasattr(self, "_notification_callbacks"):
            for callback in self._notification_callbacks.values():
                loop.create_task(callback(name, value))

    async def set(self, name, value):
        super().__setattr__(name, value)
        for callback in self._notification_callbacks.values():
            await callback(name, value)

    async def notify(self, name, value=None):
        value = await self.get(name)
        for callback in self._notification_callbacks.values():
            await callback(name, value)

    async def get(self, name):
        return getattr(self, name, UNDEFINED)

    def write(self, parent: "Group"):
        group = parent.require_group("shared")
        for f in fields(self):
            if f.name not in self._not_reloaded:
                value = getattr(self, f.name)
                if value is not UNDEFINED:
                    write_json(group, f.name, value)

    def read(self, parent: "Group"):
        group = parent.get("shared")
        if group is None:
            return
        for f in fields(self):
            if f.name not in self._not_reloaded:
                value = read_json(group, f.name)
                if value is not UNDEFINED:
                    setattr(self, f.name, value)<|MERGE_RESOLUTION|>--- conflicted
+++ resolved
@@ -31,12 +31,8 @@
 import pickle
 import warnings
 
-<<<<<<< HEAD
 import io
 import base64
-import h5py
-=======
->>>>>>> 34c0d1b2
 import numpy as np
 from numpy.typing import NDArray
 import dill
