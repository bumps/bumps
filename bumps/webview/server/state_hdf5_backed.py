--- conflicted
+++ resolved
@@ -81,14 +81,8 @@
 def deserialize_problem(serialized: bytes, method: SERIALIZERS):
     if method == "dataclass":
         serialized_dict = json.loads(serialized)
-<<<<<<< HEAD
-        final_version, migrated = migrate(serialized_dict)
-        return deserialize(migrated)
+        return deserialize(serialized_dict, migration=True)
     elif method == "pickle":
-=======
-        return deserialize(serialized_dict, migration=True)
-    elif method == 'pickle':
->>>>>>> 86582891
         import pickle
 
         return pickle.loads(serialized)
@@ -194,18 +188,11 @@
     fitProblem: Optional["bumps.fitproblem.FitProblem"] = None
     serializer: Optional[SERIALIZERS] = None
 
-<<<<<<< HEAD
     def write(self, parent: "Group"):
         group = parent.require_group("problem")
         write_fitproblem(group, "fitProblem", self.fitProblem, self.serializer)
         write_string(group, "serializer", self.serializer)
-=======
-    def write(self, parent: 'Group'):
-        group = parent.require_group('problem')
-        write_fitproblem(group, 'fitProblem', self.fitProblem, self.serializer)
-        write_string(group, 'serializer', self.serializer)
-        write_json(group, 'libraries', get_libraries(self.fitProblem))
->>>>>>> 86582891
+        write_json(group, "libraries", get_libraries(self.fitProblem))
         # write_json(group, 'pathlist', self.pathlist)
         # write_string(group, 'filename', self.filename)
 
