from functools import lru_cache
import itertools
from types import GeneratorType
from typing import (
    Any,
    Awaitable,
    Callable,
    Coroutine,
    Dict,
    List,
    Literal,
    Mapping,
    Optional,
    Protocol,
    Sequence,
    Union,
    Tuple,
    TypedDict,
    cast,
)
from datetime import datetime
import numbers
import warnings
from threading import Event
import numpy as np
import asyncio
from pathlib import Path, PurePath
import json
from copy import deepcopy
import os
import uuid
import traceback
import math

from bumps.fitters import (
    FitDriver,
    nllf_scale,
    format_uncertainty,
)
from bumps.mapper import MPMapper
from bumps.parameter import Parameter, Constant, Variable, unique
import bumps.cli
import bumps.fitproblem
import bumps.dream.views
import bumps.dream.varplot
import bumps.dream.stats
import bumps.dream.state
import bumps.errplot

from . import fit_options
from .state_hdf5_backed import (
    UNDEFINED,
    UNDEFINED_TYPE,
    State,
    get_custom_plots_available,
    serialize_problem,
    deserialize_problem,
    SERIALIZER_EXTENSIONS,
)
from .fit_thread import FitThread, EVT_FIT_COMPLETE, EVT_FIT_PROGRESS
from .varplot import plot_vars
from .traceplot import plot_trace
from .logger import logger
from .custom_plot import process_custom_plot, CustomWebviewPlot

REGISTRY: Dict[str, Callable] = {}
MODEL_EXT = ".json"
TRACE_MEMORY = False


state = State()


def register(fn: Callable):
    REGISTRY[fn.__name__] = fn
    return fn


class Emitter(Protocol):
    def __call__(
        self,
        event: str,
        data: Optional[Any] = None,
        to: Optional[str] = None,
        room: Optional[str] = None,
        skip_sid: Optional[str] = None,
        namespace: Optional[str] = None,
        callback: Optional[Callable] = None,
        ignore_queue: bool = False,
    ) -> Awaitable: ...


EMITTERS: Dict[str, Emitter] = {}


async def emit(
    event: str,
    data: Optional[Any] = None,
    to: Optional[str] = None,
    room: Optional[str] = None,
    skip_sid: Optional[str] = None,
    namespace: Optional[str] = None,
    callback: Optional[Callable] = None,
    ignore_queue: bool = False,
):
    results = {}
    for emitter_name, emitter_fn in EMITTERS.items():
        results[emitter_name] = await emitter_fn(
            event,
            data=data,
            to=to,
            room=room,
            skip_sid=skip_sid,
            namespace=namespace,
            callback=callback,
            ignore_queue=ignore_queue,
        )
    return results


TopicNameType = Literal[
    "log",  # log messages
]


@register
async def load_problem_file(
    pathlist: List[str],
    filename: str,
    autosave_previous: bool = True,
    args: List[str] = None,
):
    path = Path(*pathlist, filename)
    logger.info(f"Loading model: {path}")
    await log(f"Loading model: {path}")
    if filename.endswith(".json"):
        with open(path, "rt") as input_file:
            serialized = input_file.read()
        problem = deserialize_problem(serialized, method="dataclass")
    else:
        from bumps.cli import load_model

        # print("model", str(path), args)
        problem = load_model(str(path), args)
    assert isinstance(problem, bumps.fitproblem.FitProblem)
    # problem_state = ProblemState(problem, pathlist, filename)
    try:
        _serialized_problem = serialize_problem(problem, method="dataclass")
        state.problem.serializer = "dataclass"
    except Exception as exc:
        logger.info(f"Could not serialize problem as JSON (dataclass): {exc}, switching to dill")
        state.problem.serializer = "dill"
    if (
        state.shared.autosave_history
        and autosave_previous
        and state.problem is not None
        and state.problem.fitProblem is not None
    ):
        await save_to_history("autosaved before loading new model")
    state.shared.model_file = dict(filename=filename, pathlist=pathlist)
    state.shared.model_loaded = now_string()
    state.shared.custom_plots_available = {"parameter_based": False, "uncertainty_based": False}
    await set_problem(problem, Path(*pathlist), filename)


@register
async def set_serialized_problem(serialized, new_model: bool = False, name: Optional[str] = None):
    fitProblem = deserialize_problem(serialized, method="dataclass")
    state.problem.serializer = "dataclass"
    await set_problem(fitProblem, new_model=new_model, name=name)


async def set_problem(
    problem: bumps.fitproblem.FitProblem,
    path: Optional[Path] = None,
    filename: str = "",
    new_model: bool = True,
    name: Optional[str] = None,
):
    # if state.problem is None or state.problem.fitProblem is None:
    #     update = False
    state.problem.fitProblem = problem
    name = name if name is not None else problem.name
    if name is None:
        name = filename
    state.shared.updated_model = now_string()
    state.shared.updated_parameters = now_string()
    state.shared.custom_plots_available = get_custom_plots_available(problem)
    # invalidate the uncertainty state:
    state.reset_fitstate()

    if new_model:
        pathlist = list(path.parts) if path is not None else []
        path_string = "(no path)" if path is None else str(path / filename)
        await log(f"Model loaded: {path_string}")
        state.shared.model_file = dict(filename=filename, pathlist=pathlist)
        state.shared.model_loaded = now_string()
        if state.shared.autosave_history and state.problem is not None and state.problem.fitProblem is not None:
            await save_to_history(f"Loaded model: {name}", keep=True)
        await add_notification(content=path_string, title="Model loaded", timeout=2000)
    state.autosave()


@register
async def get_history():
    return state.get_history()


@register
async def remove_history_item(timestamp: str):
    state.remove_history_item(timestamp)
    state.shared.updated_history = now_string()


@register
async def save_to_history(
    label: str,
    keep: bool = False,
) -> str:
    return state.save_to_history(
        label,
        keep=keep,
    )


@register
async def reload_history_item(timestamp: str):
    state.reload_history_item(timestamp)


@register
async def set_keep_history(timestamp: str, keep: bool):
    state.history.set_keep(timestamp, keep)
    state.shared.updated_history = now_string()


@register
async def update_history_label(timestamp: str, label: str):
    state.history.update_label(timestamp, label)
    state.shared.updated_history = now_string()


@register
async def save_problem_file(
    pathlist: Optional[List[str]] = None,
    filename: Optional[str] = None,
    overwrite: bool = False,
):
    problem_state = state.problem
    if problem_state is None:
        logger.warning("Save failed: no problem loaded.")
        return
    if pathlist is None:
        pathlist = problem_state.pathlist
    if filename is None:
        filename = problem_state.filename

    if pathlist is None or filename is None:
        logger.warning("no filename and path provided to save")
        return {"filename": "", "check_overwrite": False}

    path = Path(*pathlist)
    serializer = state.problem.serializer
    extension = SERIALIZER_EXTENSIONS[serializer]
    save_filename = f"{Path(filename).stem}.{extension}"
    if not overwrite and Path.exists(path / save_filename):
        # confirmation needed:
        return {"filename": save_filename, "check_overwrite": True}

    serialized = serialize_problem(problem_state.fitProblem, method=serializer)
    with open(Path(path, save_filename), "wb") as output_file:
        output_file.write(serialized)

    await log(f"Saved: {save_filename} at path: {path}")
    return {"filename": save_filename, "check_overwrite": False}


@register
async def save_session():
    state.save()


@register
async def save_session_copy(pathlist: List[str], filename: str):
    path = Path(*pathlist)
    state.write_session_file(str(path / filename))


@register
async def load_session(pathlist: List[str], filename: str, read_only: bool = False):
    path = Path(*pathlist)
    state.setup_backing(filename, pathlist, read_only=read_only)
    state.shared.updated_model = now_string()
    state.shared.updated_parameters = now_string()


@register
async def set_session_output_file(pathlist: Optional[List[str]] = None, filename: Optional[str] = None):
    if filename is None or pathlist is None:
        await state.shared.set("session_output_file", None)
    else:
        await state.shared.set("session_output_file", dict(filename=filename, pathlist=pathlist))


@register
async def get_serializer():
    output = {"serializer": "", "extension": ""}
    problem_state = state.problem
    if problem_state is not None:
        serializer = problem_state.serializer
        output["serializer"] = serializer
        output["extension"] = SERIALIZER_EXTENSIONS[serializer]
    return output


@register
async def export_results(export_path: Union[str, List[str]] = ""):
    # print("export nap"); await asyncio.sleep(0.1)
    # from concurrent.futures import ThreadPoolExecutor

    problem_state = state.problem
    if problem_state is None:
        logger.warning("Save failed: no problem loaded.")
        return

    problem = deepcopy(problem_state.fitProblem)
    # TODO: if making a temporary copy of the uncertainty state is going to cause memory
    # issues, we could try to copy and then fall back to just using the live object,
    # or we could just always use the live object, which is unlikely to be changed before
    # the export completes, anyway.
    uncertainty_state = deepcopy(state.fitting.uncertainty_state)

    if not isinstance(export_path, list):
        export_path = [export_path]
    path = Path(*export_path).expanduser().absolute()
    notification_id = await add_notification(content=f"<span>{str(path)}</span>", title="Export started", timeout=None)
    try:
        await asyncio.to_thread(_export_results, path, problem, uncertainty_state)
    finally:
        await emit("cancel_notification", notification_id)
    # print("done export thread")


def _export_results(
    path: Path,
    problem: bumps.fitproblem.FitProblem,
    uncertainty_state: Optional[bumps.dream.state.MCMCDraw],
):
    # print("running export thread")
    from bumps.util import redirect_console

    basename = problem.name if problem.name is not None else "problem"
    # Storage directory
    path.mkdir(parents=True, exist_ok=True)
    output_pathstr = str(path / basename)

    # Ask model to save its information
    problem.save(output_pathstr)

    # Save a snapshot of the model that can (hopefully) be reloaded
    serializer = state.problem.serializer
    extension = SERIALIZER_EXTENSIONS[serializer]
    save_filename = f"{output_pathstr}.{extension}"
    try:
        serialized = serialize_problem(problem, serializer)
        with open(save_filename, "wb") as fd:
            fd.write(serialized)
    except Exception as exc:
        logger.error(f"Error exporting model: {exc}")

    # Save the current state of the parameters
    with redirect_console(str(path / f"{basename}.out")):
        problem.show()

    # Write the pars file.
    _write_pars(problem, path, f"{basename}.par")

    # Produce model plots
    problem.plot(figfile=output_pathstr)

    # Produce uncertainty plots
    if uncertainty_state is not None:
        with redirect_console(str(path / f"{basename}.err")):
            uncertainty_state.show(figfile=output_pathstr)
        uncertainty_state.save(output_pathstr)
    # print("export complete")


@register
async def save_parameters(pathlist: List[str], filename: str, overwrite: bool = False):
    problem_state = state.problem
    if problem_state is None:
        await log("Error: Can't save parameters if no problem loaded")
        return
    problem = problem_state.fitProblem
    path = Path(*pathlist)
    if not overwrite and (path / filename).exists():
        # confirmation needed:
        return {"filename": filename, "check_overwrite": True}
    _write_pars(problem, path, filename)
    return {"filename": filename, "check_overwrite": False}


def _write_pars(problem, path: Path, filename: str):
    pardata = "".join(f"{name} {value:.15g}\n" for name, value in zip(problem.labels(), problem.getp()))
    with open(path / filename, "wt") as fd:
        fd.write(pardata)


@register
async def apply_parameters(pathlist: List[str], filename: str):
    path = Path(*pathlist)
    fullpath = path / filename
    try:
        # print(f"loading parameters from {fullpath}")
        bumps.cli.load_best(state.problem.fitProblem, fullpath)
        state.shared.updated_parameters = now_string()
        await log(f"Applied parameters from {fullpath}")
        await add_notification(
            f"Applied parameters from {fullpath}",
            title="Parameters applied",
            timeout=2000,
        )
    except Exception:
        await log(f"Unable to apply parameters from {fullpath}")
        await add_notification(
            f"Unable to apply parameters from {fullpath}",
            title="Error applying parameters",
            timeout=2000,
        )


@register
async def start_fit(options):
    problem_state = state.problem
    if problem_state is None:
        await log("Error: Can't start fit if no problem loaded")
    else:
        fitProblem = problem_state.fitProblem
        mapper = MPMapper.start_mapper(fitProblem, None, cpus=state.parallel)
        monitors = []
        # TODO: let FitDriver find the fitter using options["fit"]
        fitclass = fit_options.lookup_fitter(options["fit"])
        driver = FitDriver(
            fitclass=fitclass,
            mapper=mapper,
            problem=fitProblem,
            monitors=monitors,
            **options,
        )
        x, fx = driver.fit()
        driver.show()


@register
async def stop_fit(wait=True):
    """
    Trigger the abort fit signal to the optimizer and wait for complete (or not).
    """
    if state.fit_thread is not None and state.fit_thread.is_alive():
        state.fit_abort_event.set()
        if wait:
            await wait_for_fit_complete()
    else:
        state.shared.active_fit = {}


@register
async def get_chisq(problem: Optional[bumps.fitproblem.FitProblem] = None, nllf=None):
    problem = state.problem.fitProblem if problem is None else problem
    if problem is None:
        return ""
    nllf = problem.nllf() if nllf is None else nllf
    scale, err = nllf_scale(problem)
    chisq = format_uncertainty(scale * nllf, err)
    return chisq


# TODO: Ask the fitter for the number of steps instead of guessing
# This is difficult because dream doesn't know it until DreamFit.solve() is called.
def get_max_steps(num_fitparams: int, fitter_id: str, options: Dict[str, Any]):
    """Returns the maximum number of iterations allowed for the fit."""
    # fitter_id = options["fit"]
    fitter = fit_options.lookup_fitter(fitter_id)
    options = {**dict(fitter.settings), **dict(options)}
    steps = options["steps"]  # all fitters have "steps"
    starts = options.get("starts", 1)  # Multistart fitter
    if fitter_id == "dream":  # Dream has steps + burn
        if steps == 0:  # Steps not specified; using samples instead
            pop, draws = options["pop"], options["samples"]
            pop_size = int(math.ceil(pop * num_fitparams)) if pop > 0 else int(-pop)
            steps = (draws + pop_size - 1) // pop_size
        steps += options["burn"]
    return steps * starts


def get_running_loop():
    try:
        return asyncio.get_running_loop()
    except RuntimeError:
        return None


@register
async def shake_parameters():
    fitProblem = state.problem.fitProblem if state.problem is not None else None
    if fitProblem is not None:
        # TODO: capture and report seed?
        fitProblem.randomize()
        state.shared.updated_parameters = now_string()
        await log(f"Randomize parameters")
        await add_notification(
            f"Randomize parameters",
            title="Parameters applied",
            timeout=2000,
        )


@register
async def start_fit_thread(fitter_id, options):
    fitProblem = state.problem.fitProblem if state.problem is not None else None
    if fitProblem is None:
        await log("Error: Can't start fit if no problem loaded")
    else:
        state.calling_loop = get_running_loop()
        if state.fit_thread is not None:
            # warn that fit is alread running...
            logger.warning("fit already running...")
            await log("Can't start fit, a fit is already running...")
            return

        # TODO: better access to model parameters
        num_params = len(fitProblem.getp())
        if num_params == 0:
            raise ValueError("Problem has no fittable parameters")

        # Start a new thread worker and give fit problem to the worker.
        # Clear abort and uncertainty state
        # state.abort = False
        # state.fitting.uncertainty_state = None
        max_steps = get_max_steps(num_params, fitter_id, options)
        state.fit_abort_event.clear()
        # TODO: remove this re-creation of the Event object when minimum python is >= 3.10
        state.fit_complete_event = asyncio.Event()
        state.fit_complete_event.clear()

        # print(f"*** start_fit_thread {options=}")
        fitclass = fit_options.lookup_fitter(fitter_id)
        fit_thread = FitThread(
            abort_event=state.fit_abort_event,
            fitclass=fitclass,
            problem=fitProblem,
            mapper=state.mapper,
            options=dict(options),
            parallel=state.parallel,
            # session_id=session_id,
            # Number of seconds between updates to the GUI, or 0 for no updates
            convergence_update=5,
            uncertainty_update=state.shared.autosave_session_interval,
            console_update=state.console_update_interval,
        )
        state.shared.active_fit = to_json_compatible_dict(
            dict(
                # TODO: don't need fitter_id as a separate option
                fitter_id=fitter_id,
                options=options,
                num_steps=max_steps,
                step=0,
                chisq="",
                value=0,
            )
        )
        state.reset_fitstate()
        await log(
            json.dumps(to_json_compatible_dict(options), indent=2),
            title=f"Starting fitter {fitter_id}",
        )
        state.autosave()
        fit_thread.start()
        state.fit_thread = fit_thread


async def wait_for_fit_complete():
    if state.fit_thread is not None:
        await state.fit_complete_event.wait()


async def _fit_progress_handler(event: Dict):
    # print("inside _fit_progress_handler", event)
    # session_id = event["session_id"]
    if TRACE_MEMORY:
        import tracemalloc

        if tracemalloc.is_tracing():
            snapshot = tracemalloc.take_snapshot()
            top_stats = snapshot.statistics("lineno")
            print("memory use:")
            for stat in top_stats[:15]:
                print(stat)
    problem_state = state.problem
    fitProblem = problem_state.fitProblem if problem_state is not None else None
    if fitProblem is None:
        raise ValueError("should never happen: fit progress reported for session in which fitProblem is undefined")
    message = event.get("message", None)
    # print("_fit_progress_handler", message)
    if message == "complete" or message == "improvement":
        fitProblem.setp(event["point"])
        fitProblem.model_update()
        state.shared.updated_parameters = now_string()
        if message == "complete":
            state.shared.active_fit = {}
    elif message == "convergence_update":
        state.fitting.population = event["pop"]
        state.shared.updated_convergence = now_string()
        state.shared.population_available = True
    elif message == "progress":
        active_fit = state.shared.active_fit
        active_fit.update({"step": event["step"], "chisq": event["chisq"]})
        state.shared.active_fit = active_fit
    elif message == "uncertainty_update" or message == "uncertainty_final":
        state.fitting.uncertainty_state = cast(bumps.dream.state.MCMCDraw, event["uncertainty_state"])
        state.shared.updated_uncertainty = now_string()
<<<<<<< HEAD
        state.shared.uncertainty_available = {
            "available": state.fitting.uncertainty_state is not None,
            "num_points": state.fitting.uncertainty_state.Nsamples
            if state.fitting.uncertainty_state is not None
            else 0,
        }

        if message == "uncertainty_final":
            # fit is not complete until uncertainty is saved.
            state.fit_uncertainty_final.set()
            # don't save state - the fit_complete handler will do that.
        else:  # message == "uncertainty_update"
            state.autosave()
=======
        state.autosave()
>>>>>>> abae98b5


async def _fit_complete_handler(event: Dict[str, Any]):
    message = event.get("message", None)
    # print("inside _fit_complete_handler", message)
    try:
        if state.fit_thread is not None:
            # print("joining fit thread")
            state.fit_thread.join(1)  # 1 second timeout on join
            if state.fit_thread.is_alive():
                # TODO: what can we do to force quit the thread?
                await log("Fit thread failed to complete")
                # return ?
            # print("...joined")
        if message == "error":
            await log(
                event["traceback"],
                title=f"Fit failed with error: {event['error_string']}",
            )
            logger.warning(f"Fit failed with error: {event['error_string']}\n{event['traceback']}")
            return

        # print("capturing results")
        problem: bumps.fitproblem.FitProblem = event["problem"]
        chisq = nice(2 * event["value"] / problem.dof)
        problem.setp(event["point"])
        problem.model_update()
        state.problem.fitProblem = problem
        state.fitting.uncertainty_state = cast(bumps.dream.state.MCMCDraw, event["uncertainty_state"])
        if state.shared.autosave_history:
<<<<<<< HEAD
            item_timestamp = await save_to_history(
=======
            # print("saving")
            await save_to_history(
>>>>>>> abae98b5
                f"Fit complete: {event['fitter_id']}",
            )
            state.shared.active_history = item_timestamp
        state.autosave()
        state.shared.updated_parameters = now_string()
        await log(event["info"], title=f"Done with chisq {chisq}")
        logger.info(f"Fit done with chisq {chisq}")

    finally:
        # Signal that the fit is complete and all results are saved.
        # Be sure to clear the fit thread and active fit before so that those
        # awaiting the fit complete event can resume and start a new fit.
        state.fit_thread = None
        state.shared.active_fit = {}
        state.fit_complete_event.set()

        # print("shutdown", state.shutdown_on_fit_complete)
        if state.shutdown_on_fit_complete:
            await shutdown()
            # print("shutdown complete")


def fit_progress_handler(event: Dict):
    loop = getattr(state, "calling_loop", None)
    # print("fit progress handler", loop is not None)
    if loop is not None:
        task = asyncio.run_coroutine_threadsafe(_fit_progress_handler(event), loop)
        # task.result(120)


def fit_complete_handler(event: Dict):
    loop = getattr(state, "calling_loop", None)
    # print("fit complete handler", loop is not None)
    if loop is not None:
        task = asyncio.run_coroutine_threadsafe(_fit_complete_handler(event), loop)
        # task.result(120)


# Run from the fit thread by blink. The handlers echo the message to asyncio
# handlers for communication with the GUI and in the case of FIT_COMPLETE, for
# saving the results.
EVT_FIT_PROGRESS.connect(fit_progress_handler, weak=True)
EVT_FIT_COMPLETE.connect(fit_complete_handler, weak=True)


async def log(message: str, title: Optional[str] = None):
    topic = "log"
    contents = {
        "message": {"message": message, "title": title},
        "timestamp": now_string(),
    }
    # session = get_session(session_id)
    state.topics[topic].append(contents)
    # if session_id == app["active_session"]:
    await emit(topic, contents)


@register
async def get_data_plot(model_indices: Optional[List[int]] = None):
    if state.problem is None or state.problem.fitProblem is None:
        return None
    fitProblem = deepcopy(state.problem.fitProblem)
    import mpld3
    import matplotlib

    matplotlib.use("agg")
    import matplotlib.pyplot as plt
    import time

    start_time = time.time()
    logger.info(f"queueing new data plot... {start_time}")
    fig = plt.figure()
    for i, model in enumerate(fitProblem.models):
        if model_indices is not None and i not in model_indices:
            continue
        model.plot()
    plt.text(0.01, 0.01, "chisq=%s" % fitProblem.chisq_str(), transform=plt.gca().transAxes)
    dfig = mpld3.fig_to_dict(fig)
    plt.close(fig)
    end_time = time.time()
    logger.info(f"time to draw data plot: {end_time - start_time}")
    return {"fig_type": "mpld3", "plotdata": to_json_compatible_dict(dfig)}


@register
async def get_model_names():
    problem = state.problem.fitProblem
    if problem is None:
        return None
    return [p.name if p.name is not None else f"model_{i}" for (i, p) in enumerate(problem.models)]


@register
async def get_model():
    if state.problem is None or state.problem.fitProblem is None:
        return None
    fitProblem = state.problem.fitProblem
    serialized = serialize_problem(fitProblem, "dataclass") if state.problem.serializer == "dataclass" else "null"
    return serialized


class WebviewPlotFunction(Protocol):
    def __call__(
        self,
        model: bumps.fitproblem.Fitness,
        problem: bumps.fitproblem.FitProblem,
        state: Optional[bumps.dream.state.MCMCDraw] = None,
        n_samples: Optional[int] = None,
    ) -> dict: ...


# custom plots are an opt-in feature for models
# they are defined in the model file as a dictionary of functions
# with a "change_with" key that specifies whether the plot should
# change with the uncertainty state or with the parameters
@register
async def get_custom_plot_info():
    if state.problem is None or state.problem.fitProblem is None:
        return None
    fitProblem = state.problem.fitProblem
    output: List[dict] = []
    for model_index, model in enumerate(fitProblem.models):
        model_webview_plots = getattr(model, "webview_plots", {})
        for title, plotinfo in model_webview_plots.items():
            output.append(
                {
                    "model_index": model_index,
                    "change_with": plotinfo["change_with"],
                    "title": title,
                }
            )

    return output


async def create_custom_plot(model_index: int, plot_title: str, n_samples: int = 1) -> CustomWebviewPlot:
    if state.problem is None or state.problem.fitProblem is None:
        return None
    fitProblem = deepcopy(state.problem.fitProblem)
    uncertainty_state = state.fitting.uncertainty_state

    # update model
    model = list(fitProblem.models)[model_index]
    webview_plots = getattr(model, "webview_plots", {})
    plot_info = webview_plots.get(plot_title, {})
    plot_function: WebviewPlotFunction = webview_plots.get(plot_title, {}).get("func", None)
    if plot_function is not None:
        try:
            model.update()
            model.nllf()
            if plot_info.get("change_with", None) == "uncertainty":
                plot_item: CustomWebviewPlot = await asyncio.to_thread(
                    plot_function, model, fitProblem, uncertainty_state, n_samples
                )
            else:
                plot_item: CustomWebviewPlot = await asyncio.to_thread(plot_function, model, fitProblem)
        except Exception:
            plot_item = CustomWebviewPlot(fig_type="error", plotdata=traceback.format_exc())

        return process_custom_plot(plot_item)

    return {}


@register
async def get_custom_plot(model_index: int, plot_title: str, n_samples: int = 1):
    output = CustomWebviewPlot(figtype="error", plotdata="no plot")
    if model_index is not None:
        figdict = await create_custom_plot(model_index=model_index, plot_title=plot_title, n_samples=n_samples)

    output = to_json_compatible_dict(figdict)
    return output


@register
async def get_convergence_plot():
    if state.problem is None or state.problem.fitProblem is None:
        return None
    fitProblem = state.problem.fitProblem
    population = state.fitting.population
    if population is not None:
        normalized_pop = 2 * population / fitProblem.dof
        best, pop = normalized_pop[:, 0], normalized_pop[:, 1:]

        ni, npop = pop.shape
        iternum = np.arange(1, ni + 1)
        tail = int(0.25 * ni)
        fig = {"data": [], "layout": {}}  # go.Figure()
        hovertemplate = "(%{{x}}, %{{y}})<br>{label}<extra></extra>"
        x = iternum[tail:].tolist()
        if npop == 5:
            # fig['data'].append(dict(type="scattergl", x=x, y=pop[tail:,4].tolist(), name="95%", mode="lines", line=dict(color="lightblue", width=1), showlegend=True, hovertemplate=hovertemplate.format(label="95%")))
            fig["data"].append(
                dict(
                    type="scattergl",
                    x=x,
                    y=pop[tail:, 3].tolist(),
                    mode="lines",
                    line=dict(color="lightgreen", width=0),
                    showlegend=False,
                    hovertemplate=hovertemplate.format(label="80%"),
                )
            )
            fig["data"].append(
                dict(
                    type="scattergl",
                    x=x,
                    y=pop[tail:, 1].tolist(),
                    name="20% to 80% range",
                    fill="tonexty",
                    mode="lines",
                    line=dict(color="lightgreen", width=0),
                    hovertemplate=hovertemplate.format(label="20%"),
                )
            )
            fig["data"].append(
                dict(
                    type="scattergl",
                    x=x,
                    y=pop[tail:, 2].tolist(),
                    name="population median",
                    mode="lines",
                    line=dict(color="green"),
                    opacity=0.5,
                )
            )
            fig["data"].append(
                dict(
                    type="scattergl",
                    x=x,
                    y=pop[tail:, 0].tolist(),
                    name="population best",
                    mode="lines",
                    line=dict(color="green", dash="dot"),
                )
            )

        fig["data"].append(
            dict(
                type="scattergl",
                x=x,
                y=best[tail:].tolist(),
                name="best",
                line=dict(color="red", width=1),
                mode="lines",
            )
        )
        fig["layout"].update(
            dict(
                template="simple_white",
                legend=dict(x=1, y=1, xanchor="right", yanchor="top"),
            )
        )
        fig["layout"].update(dict(title=dict(text="Convergence", xanchor="center", x=0.5)))
        fig["layout"].update(dict(uirevision=1))
        fig["layout"].update(
            dict(
                xaxis=dict(
                    title="iteration number",
                    showline=True,
                    showgrid=False,
                    zeroline=False,
                )
            )
        )
        fig["layout"].update(dict(yaxis=dict(title="chisq", showline=True, showgrid=False, zeroline=False)))
        return to_json_compatible_dict(fig)
    else:
        return None


@lru_cache(maxsize=30)
def _get_correlation_plot(
    sort: bool = True,
    max_rows: int = 8,
    nbins: int = 50,
    vars=None,
    timestamp: str = "",
):
    from .corrplot import Corr2d

    uncertainty_state = state.fitting.uncertainty_state

    if isinstance(uncertainty_state, bumps.dream.state.MCMCDraw):
        import time

        start_time = time.time()
        logger.info(f"queueing new correlation plot... {start_time}")
        draw = uncertainty_state.draw(vars=vars)
        c = Corr2d(draw.points.T, bins=nbins, labels=draw.labels)
        fig = c.plot(sort=sort, max_rows=max_rows)
        logger.info(f"time to render but not serialize... {time.time() - start_time}")
        serialized = to_json_compatible_dict(fig.to_dict())
        end_time = time.time()
        logger.info(f"time to draw correlation plot: {end_time - start_time}")
        return serialized
    else:
        return None


@register
async def get_correlation_plot(
    sort: bool = True,
    max_rows: int = 8,
    nbins: int = 50,
    vars=None,
    timestamp: str = "",
):
    # need vars to be immutable (hashable) for caching based on arguments:
    vars = tuple(vars) if vars is not None else None
    result = await asyncio.to_thread(
        _get_correlation_plot,
        sort=sort,
        max_rows=max_rows,
        nbins=nbins,
        vars=vars,
        timestamp=timestamp,
    )
    return result


@lru_cache(maxsize=30)
def _get_uncertainty_plot(timestamp: str = "", cbar_colors: int = 8):
    uncertainty_state = state.fitting.uncertainty_state
    if uncertainty_state is not None:
        import time

        start_time = time.time()
        logger.info(f"queueing new uncertainty plot... {start_time}")
        draw = uncertainty_state.draw()
        nbins = max(min(draw.points.shape[0] // 20000, 100), 30)
        stats = bumps.dream.stats.var_stats(draw)
        fig = plot_vars(draw, stats, nbins=nbins, cbar_colors=cbar_colors)
        logger.info(f"time to draw uncertainty plot: {time.time() - start_time}")
        return to_json_compatible_dict(fig)
    else:
        return None


@register
async def get_uncertainty_plot(timestamp: str = ""):
    result = await asyncio.to_thread(_get_uncertainty_plot, timestamp=timestamp, cbar_colors=8)
    return result


@register
async def get_model_uncertainty_plot():
    if state.problem is None or state.problem.fitProblem is None:
        return None
    fitProblem = state.problem.fitProblem
    uncertainty_state = state.fitting.uncertainty_state
    if uncertainty_state is not None:
        import mpld3
        import matplotlib

        matplotlib.use("agg")
        import matplotlib.pyplot as plt
        import time

        start_time = time.time()
        logger.info(f"queueing new model uncertainty plot... {start_time}")

        fig = plt.figure()
        errs = bumps.errplot.calc_errors_from_state(fitProblem, uncertainty_state)
        logger.info(f"errors calculated: {time.time() - start_time}")
        bumps.errplot.show_errors(errs, fig=fig)
        logger.info(f"time to render but not serialize... {time.time() - start_time}")
        fig.canvas.draw()
        dfig = mpld3.fig_to_dict(fig)
        plt.close(fig)
        end_time = time.time()
        logger.info(f"time to draw model uncertainty plot: {end_time - start_time}")
        return dfig
    else:
        return None


@register
async def get_parameter_labels():
    # Required to support get_parameter_trace_plot because ordering must be preserved.
    # There is no way to know whether a disambiguated name occurred first or second from
    # get_parameters. Uses fitProblem because uncertainty state might not exist and
    # list of parameters should be updated on model_loaded.
    # Should probably be able to call these parameters by ID.

    if state.problem is None or state.problem.fitProblem is None:
        return None
    return to_json_compatible_dict(state.problem.fitProblem.labels())


@register
async def get_parameter_trace_plot(var: int):
    uncertainty_state = state.fitting.uncertainty_state
    if uncertainty_state is not None:
        import time

        start_time = time.time()
        logger.info(f"queueing new parameter_trace plot... {start_time}")

        # begin plotting:
        portion = None
        draw, points, _ = uncertainty_state.chains()
        label = uncertainty_state.labels[var]
        start = int((1 - portion) * len(draw)) if portion else 0
        genid = (
            np.arange(
                uncertainty_state.generation - len(draw) + start,
                uncertainty_state.generation,
            )
            + 1
        )
        fig = plot_trace(
            genid * uncertainty_state.thinning,
            np.squeeze(points[start:, uncertainty_state._good_chains, var]).T,
            label=label,
            alpha=0.4,
        )

        logger.info(f"time to render but not serialize... {time.time() - start_time}")
        dfig = fig.to_dict()
        end_time = time.time()
        logger.info(f"time to draw parameter_trace plot: {end_time - start_time}")
        return to_json_compatible_dict(dfig)
    else:
        return None


@register
async def get_parameters(only_fittable: bool = False):
    if state.problem is None or state.problem.fitProblem is None:
        return []
    fitProblem = state.problem.fitProblem

    all_parameters = fitProblem.model_parameters()
    if only_fittable:
        parameter_infos = params_to_list(unique(all_parameters))
        # only include params with priors:
        parameter_infos = [pi for pi in parameter_infos if pi["fittable"] and not pi["fixed"]]
    else:
        parameter_infos = params_to_list(all_parameters)

    return to_json_compatible_dict(parameter_infos)


@register
async def set_parameter(
    parameter_id: str,
    property: Literal["value01", "value", "min", "max"],
    value: Union[float, str, bool],
):
    if state.problem is None or state.problem.fitProblem is None:
        return None
    fitProblem = state.problem.fitProblem

    parameter = fitProblem._parameters_by_id.get(parameter_id, None)
    if parameter is None:
        warnings.warn(f"Attempting to update parameter that doesn't exist: {parameter_id}")
        return

    if parameter.prior is None:
        warnings.warn(f"Attempting to set prior properties on parameter without priors: {parameter}")
        return

    if property == "value01":
        new_value = parameter.prior.put01(value)
        nice_new_value = nice(new_value, digits=VALUE_PRECISION)
        parameter.clip_set(nice_new_value)
    elif property == "value":
        new_value = float(value)
        nice_new_value = nice(new_value, digits=VALUE_PRECISION)
        parameter.clip_set(nice_new_value)
    elif property == "min":
        lo = float(value)
        hi = parameter.prior.limits[1]
        parameter.range(lo, hi)
        parameter.add_prior()
    elif property == "max":
        lo = parameter.prior.limits[0]
        hi = float(value)
        parameter.range(lo, hi)
        parameter.add_prior()
    elif property == "fixed":
        if parameter.fittable:
            parameter.fixed = bool(value)
            fitProblem.model_reset()
            # logger.info(f"setting parameter: {parameter}.fixed to {value}")
            # model has been changed: setp and getp will return different values!
            state.shared.updated_model = now_string()
            # Reset the fitting state (uncertainty and population), no longer valid
            state.reset_fitstate()

    fitProblem.model_update()
    state.shared.updated_parameters = now_string()
    return


def now_string():
    return f"{datetime.now().timestamp():.6f}"


@register
async def publish(topic: str, message: Any = None):
    timestamp_str = f"{datetime.now().timestamp():.6f}"
    contents = {"message": message, "timestamp": timestamp_str}
    # session = get_session(session_id)
    state.topics[topic].append(contents)
    # if session_id == app["active_session"]:
    await emit(topic, contents)
    # logger.info(f"emitted: {topic} :: {contents}")


@register
async def get_shared_setting(setting: str):
    value = await state.shared.get(setting)
    return to_json_compatible_dict(value)


@register
async def set_shared_setting(setting: str, value: Any):
    await state.shared.set(setting, value)


async def notify_shared_setting(setting: str, value: Any):
    await emit(setting, to_json_compatible_dict(value))


state.shared._notification_callbacks["emit"] = notify_shared_setting


@register
async def get_topic_messages(topic: Optional[TopicNameType] = None, max_num=None) -> List[Dict]:
    # this is a GET request in disguise -
    # emitter must handle the response in a callback,
    # as no separate response event is emitted.
    if topic is None:
        return []
    topics = state.topics
    q = topics.get(topic, None)
    if q is None:
        raise ValueError(f"Topic: {topic} not defined")
    elif max_num is None:
        return list(q)
    else:
        q_length = len(q)
        start = max(q_length - max_num, 0)
        return list(itertools.islice(q, start, q_length))


@register
async def get_dirlisting(pathlist: Optional[List[str]] = None):
    # GET request
    # TODO: use psutil to get disk listing as well?
    subfolders = []
    files = []
    path = Path(state.base_path) if (pathlist is None or len(pathlist) == 0) else Path(*pathlist)
    if not path.exists():
        await add_notification(
            f"Path does not exist: {path}, falling back to current working directory",
            title="Error",
            timeout=2000,
        )
        path = Path.cwd()

    abs_path = path.absolute()
    for p in abs_path.iterdir():
        if not p.exists():
            continue
        stat = p.stat()
        mtime = stat.st_mtime
        fileinfo = {"name": p.name, "modified": mtime}
        if p.is_dir():
            fileinfo["size"] = len(list(p.glob("*")))
            subfolders.append(fileinfo)
        else:
            # files.append(p.resolve().name)
            fileinfo["size"] = stat.st_size
            files.append(fileinfo)
    # for Windows: list drives as well
    drives = os.listdrives() if hasattr(os, "listdrives") else []
    return dict(drives=drives, pathlist=abs_path.parts, subfolders=subfolders, files=files)


@register
async def get_fitter_defaults(*args):
    return {fitter.id: dict(name=fitter.name, settings=dict(fitter.settings)) for fitter in fit_options.FITTERS}


@register
async def shutdown():
    logger.info("killing...")
    await stop_fit()
    state.autosave()
    if state.mapper is not None:
        state.mapper.stop_mapper()
        state.mapper = None
    await emit("server_shutting_down")
    # print("gather _shutdown()")
    # TODO: why gather here rather than await?
    asyncio.gather(_shutdown(), return_exceptions=True)


async def add_notification(content: str, title: str = "Notification", timeout: Optional[int] = None):
    id = None
    if timeout is None:
        id = str(uuid.uuid4())
        await emit("add_notification", {"title": title, "content": content, "id": id})
    else:
        await emit("add_notification", {"title": title, "content": content, "timeout": timeout})
    return id


async def _shutdown():
    # print("raising SystemExit")
    raise SystemExit(0)


VALUE_PRECISION = 6
VALUE_FORMAT = "{{:.{:d}g}}".format(VALUE_PRECISION)


def nice(v, digits=4):
    """Fix v to a value with a given number of digits of precision"""
    from math import log10, floor

    v = float(v)
    if v == 0.0 or not np.isfinite(v):
        return v
    else:
        sign = v / abs(v)
        place = floor(log10(abs(v)))
        scale = 10 ** (place - (digits - 1))
        return sign * floor(abs(v) / scale + 0.5) * scale


JSON_TYPE = Union[str, float, bool, None, Sequence["JSON_TYPE"], Mapping[str, "JSON_TYPE"]]


def to_json_compatible_dict(obj) -> JSON_TYPE:
    if isinstance(obj, (list, tuple)):
        return type(obj)(to_json_compatible_dict(v) for v in obj)
    elif isinstance(obj, GeneratorType):
        return list(to_json_compatible_dict(v) for v in obj)
    elif isinstance(obj, dict):
        return type(obj)((to_json_compatible_dict(k), to_json_compatible_dict(v)) for k, v in obj.items())
    elif isinstance(obj, np.ndarray) and obj.dtype.kind in ["f", "i"]:
        return obj.tolist()
    elif isinstance(obj, np.ndarray) and obj.dtype.kind == "O":
        return to_json_compatible_dict(obj.tolist())
    elif isinstance(obj, bool) or isinstance(obj, str) or obj is None:
        return obj
    elif isinstance(obj, numbers.Number):
        return str(obj) if not np.isfinite(obj) else float(obj)
    elif isinstance(obj, UNDEFINED_TYPE):
        return None
    else:
        raise ValueError("obj %s is not serializable" % str(obj))


class ParamInfo(TypedDict, total=False):
    id: str
    name: str
    paths: List[str]
    value_str: str
    fittable: bool
    fixed: bool
    writable: bool
    value01: float
    min_str: str
    max_str: str


def params_to_list(params, lookup=None, pathlist=None, links=None) -> List[ParamInfo]:
    lookup: Dict[str, ParamInfo] = {} if lookup is None else lookup
    pathlist = [] if pathlist is None else pathlist
    if isinstance(params, dict):
        for k in sorted(params.keys()):
            params_to_list(params[k], lookup=lookup, pathlist=pathlist + [k])
    elif isinstance(params, tuple) or isinstance(params, list):
        for i, v in enumerate(params):
            # add index to last item in pathlist (in-place):
            new_pathlist = pathlist.copy()
            if len(pathlist) < 1:
                new_pathlist.append("")
            new_pathlist[-1] = f"{new_pathlist[-1]}[{i:d}]"
            params_to_list(v, lookup=lookup, pathlist=new_pathlist)
    elif isinstance(params, Parameter) or isinstance(params, Constant):
        path = ".".join(pathlist)
        existing = lookup.get(params.id, None)
        if existing is not None:
            existing["paths"].append(".".join(pathlist))
        else:
            value_str = VALUE_FORMAT.format(nice(params.value))
            if hasattr(params, "has_prior"):
                has_prior = params.has_prior()
            else:
                has_prior = False

            if hasattr(params, "slot"):
                writable = type(params.slot) in [Variable, Parameter]
            else:
                writable = False
            new_item: ParamInfo = {
                "id": params.id,
                "name": str(params.name),
                "paths": [path],
                "tags": getattr(params, "tags", []),
                "writable": writable,
                "value_str": value_str,
                "fittable": params.fittable,
                "fixed": params.fixed,
            }
            if has_prior:
                assert params.prior is not None
                lo, hi = params.prior.limits
                new_item["value01"] = params.prior.get01(float(params.value))
                new_item["min_str"] = VALUE_FORMAT.format(nice(lo))
                new_item["max_str"] = VALUE_FORMAT.format(nice(hi))
            lookup[params.id] = new_item
    elif callable(getattr(params, "parameters", None)):
        # handle Expression, Constant, etc.
        subparams = params.parameters()
        params_to_list(subparams, lookup=lookup, pathlist=pathlist)
    return list(lookup.values())<|MERGE_RESOLUTION|>--- conflicted
+++ resolved
@@ -620,23 +620,13 @@
     elif message == "uncertainty_update" or message == "uncertainty_final":
         state.fitting.uncertainty_state = cast(bumps.dream.state.MCMCDraw, event["uncertainty_state"])
         state.shared.updated_uncertainty = now_string()
-<<<<<<< HEAD
         state.shared.uncertainty_available = {
             "available": state.fitting.uncertainty_state is not None,
             "num_points": state.fitting.uncertainty_state.Nsamples
             if state.fitting.uncertainty_state is not None
             else 0,
         }
-
-        if message == "uncertainty_final":
-            # fit is not complete until uncertainty is saved.
-            state.fit_uncertainty_final.set()
-            # don't save state - the fit_complete handler will do that.
-        else:  # message == "uncertainty_update"
-            state.autosave()
-=======
         state.autosave()
->>>>>>> abae98b5
 
 
 async def _fit_complete_handler(event: Dict[str, Any]):
@@ -666,13 +656,14 @@
         problem.model_update()
         state.problem.fitProblem = problem
         state.fitting.uncertainty_state = cast(bumps.dream.state.MCMCDraw, event["uncertainty_state"])
+        state.shared.uncertainty_available = {
+            "available": state.fitting.uncertainty_state is not None,
+            "num_points": state.fitting.uncertainty_state.Nsamples
+            if state.fitting.uncertainty_state is not None
+            else 0,
+        }
         if state.shared.autosave_history:
-<<<<<<< HEAD
             item_timestamp = await save_to_history(
-=======
-            # print("saving")
-            await save_to_history(
->>>>>>> abae98b5
                 f"Fit complete: {event['fitter_id']}",
             )
             state.shared.active_history = item_timestamp
