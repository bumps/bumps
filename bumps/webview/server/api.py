--- conflicted
+++ resolved
@@ -408,34 +408,24 @@
         # Produce model plots
         problem.plot(figfile=output_pathstr)
 
-<<<<<<< HEAD
         # Produce uncertainty plots
         # TODO: Add save/show methods to the fit_state protocol
         if hasattr(fit_state, "show"):
             with redirect_console(str(path / f"{basename}.err")):
                 fit_state.show(figfile=output_pathstr)
             fit_state.save(output_pathstr)
+
+            # TODO: duplicates code in fitters.DreamFit.error_plot
+            # TODO: refactor to separate calculation from display
+            # TODO: share calc_errors result with get_model_uncertainty_plot
+            from bumps import errplot
+
+            points = errplot.error_points_from_state(state=fit_state)
+            res = errplot.calc_errors(problem, points)
+            if res is not None:
+                errplot.show_errors(res, save=output_pathstr)
+
         # print("export complete")
-=======
-    # Produce uncertainty plots
-    # TODO: Add save/show methods to the fit_state protocol
-    if hasattr(fit_state, "show"):
-        with redirect_console(str(path / f"{basename}.err")):
-            fit_state.show(figfile=output_pathstr)
-        fit_state.save(output_pathstr)
-
-        # TODO: duplicates code in fitters.DreamFit.error_plot
-        # TODO: refactor to separate calculation from display
-        # TODO: share calc_errors result with get_model_uncertainty_plot
-        from bumps import errplot
-
-        points = errplot.error_points_from_state(state=fit_state)
-        res = errplot.calc_errors(problem, points)
-        if res is not None:
-            errplot.show_errors(res, save=output_pathstr)
-    # print("export complete")
->>>>>>> a33aa74f
-
 
 @register
 async def save_parameters(pathlist: List[str], filename: str, overwrite: bool = False):
@@ -1107,16 +1097,11 @@
 
     start_time = time.time()
     logger.info(f"queueing new model uncertainty plot... {start_time}")
-    errs = bumps.errplot.calc_errors_from_state(fitProblem, fit_state)
+    points = bumps.errplot.error_points_from_state(fit_state)
+    errs = bumps.errplot.calc_errors(fitProblem, points)
     logger.info(f"errors calculated: {time.time() - start_time}")
     with push_mpl_backend("agg"):
         fig = plt.figure()
-<<<<<<< HEAD
-=======
-        points = bumps.errplot.error_points_from_state(fit_state)
-        errs = bumps.errplot.calc_errors(fitProblem, points)
-        logger.info(f"errors calculated: {time.time() - start_time}")
->>>>>>> a33aa74f
         bumps.errplot.show_errors(errs, fig=fig)
         logger.info(f"time to render but not serialize... {time.time() - start_time}")
         fig.canvas.draw()
