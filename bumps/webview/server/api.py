--- conflicted
+++ resolved
@@ -889,66 +889,7 @@
         return None
     dof = state.problem.fitProblem.dof
     convergence = state.fitting.convergence
-<<<<<<< HEAD
     burn_index = None
-=======
-    if convergence is not None:
-        normalized_pop = fitProblem.chisq(nllf=convergence)
-        best, pop = normalized_pop[:, 0], normalized_pop[:, 1:]
-
-        ni, npop = pop.shape
-        iternum = np.arange(1, ni + 1)
-        tail = int(0.25 * ni)
-        fig = {"data": [], "layout": {}}  # go.Figure()
-        hovertemplate = "(%{{x}}, %{{y}})<br>{label}<extra></extra>"
-        x = iternum[tail:].tolist()
-        if npop == 5:
-            # fig['data'].append(dict(type="scattergl", x=x, y=pop[tail:,4].tolist(), name="95%", mode="lines", line=dict(color="lightblue", width=1), showlegend=True, hovertemplate=hovertemplate.format(label="95%")))
-            fig["data"].append(
-                dict(
-                    type="scattergl",
-                    x=x,
-                    y=pop[tail:, 3].tolist(),
-                    mode="lines",
-                    line=dict(color="lightgreen", width=0),
-                    showlegend=False,
-                    hovertemplate=hovertemplate.format(label="80%"),
-                )
-            )
-            fig["data"].append(
-                dict(
-                    type="scattergl",
-                    x=x,
-                    y=pop[tail:, 1].tolist(),
-                    name="20% to 80% range",
-                    fill="tonexty",
-                    mode="lines",
-                    line=dict(color="lightgreen", width=0),
-                    hovertemplate=hovertemplate.format(label="20%"),
-                )
-            )
-            fig["data"].append(
-                dict(
-                    type="scattergl",
-                    x=x,
-                    y=pop[tail:, 2].tolist(),
-                    name="population median",
-                    mode="lines",
-                    line=dict(color="green"),
-                    opacity=0.5,
-                )
-            )
-            fig["data"].append(
-                dict(
-                    type="scattergl",
-                    x=x,
-                    y=pop[tail:, 0].tolist(),
-                    name="population best",
-                    mode="lines",
-                    line=dict(color="green", dash="dot"),
-                )
-            )
->>>>>>> 841d0ff5
 
     if convergence is not None:
         if state.fitting.fit_state is not None and hasattr(state.fitting.fit_state, "burn_index"):
