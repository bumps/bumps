from functools import lru_cache
import itertools
from types import GeneratorType
from typing import (
    Any,
    Awaitable,
    Callable,
    Dict,
    List,
    Literal,
    Mapping,
    Optional,
    Protocol,
    Sequence,
    Union,
    TypedDict,
)
from datetime import datetime
import numbers
import warnings
import numpy as np
import asyncio
from pathlib import Path
import json
from copy import deepcopy
import os
import uuid
import traceback
import math
import time

from bumps.fitters import FitDriver
from bumps.mapper import MPMapper
from bumps.parameter import Parameter, Constant, Variable, unique
import bumps.cli
import bumps.fitproblem
import bumps.dream.stats
from bumps.dream.state import MCMCDraw
import bumps.errplot
from bumps.util import push_mpl_backend

from . import fit_options
from .state_hdf5_backed import (
    UNDEFINED,
    UNDEFINED_TYPE,
    State,
    get_custom_plots_available,
    serialize_problem,
    deserialize_problem,
    SERIALIZER_EXTENSIONS,
)
from .fit_thread import FitThread, EVT_FIT_COMPLETE, EVT_FIT_PROGRESS
from .varplot import plot_vars
from .traceplot import plot_trace
from .logger import logger
from .convergence_plot import convergence_plot
from .custom_plot import process_custom_plot, CustomWebviewPlot

# CRUFT: python 3.8 does not have asyncio.to_thread
try:
    from asyncio import to_thread
except ImportError:

    async def to_thread(func, *args, **kwargs):
        """Run a synchronous function in a separate thread."""
        loop = asyncio.get_running_loop()
        return await loop.run_in_executor(None, func, *args, **kwargs)


REGISTRY: Dict[str, Callable] = {}
MODEL_EXT = ".json"
TRACE_MEMORY = False


# TODO: any other state that needs to be initialized?
# TODO: can initialization be moved to the SharedState constructor?
# Initialize state
state = State()
state.shared.selected_fitter = fit_options.DEFAULT_FITTER_ID
state.shared.fitter_settings = deepcopy(fit_options.FITTER_DEFAULTS)


def register(fn: Callable):
    REGISTRY[fn.__name__] = fn
    return fn


class Emitter(Protocol):
    def __call__(
        self,
        event: str,
        data: Optional[Any] = None,
        to: Optional[str] = None,
        room: Optional[str] = None,
        skip_sid: Optional[str] = None,
        namespace: Optional[str] = None,
        callback: Optional[Callable] = None,
        ignore_queue: bool = False,
    ) -> Awaitable: ...


EMITTERS: Dict[str, Emitter] = {}


async def emit(
    event: str,
    data: Optional[Any] = None,
    to: Optional[str] = None,
    room: Optional[str] = None,
    skip_sid: Optional[str] = None,
    namespace: Optional[str] = None,
    callback: Optional[Callable] = None,
    ignore_queue: bool = False,
):
    results = {}
    for emitter_name, emitter_fn in EMITTERS.items():
        results[emitter_name] = await emitter_fn(
            event,
            data=data,
            to=to,
            room=room,
            skip_sid=skip_sid,
            namespace=namespace,
            callback=callback,
            ignore_queue=ignore_queue,
        )
    return results


TopicNameType = Literal[
    "log",  # log messages
]


@register
async def load_problem_file(
    pathlist: List[str],
    filename: str,
    autosave_previous: bool = True,
    args: List[str] = None,
):
    # print("load_problem_file", state.fitting.fit_state)
    path = Path(*pathlist, filename)
    logger.info(f"Loading model: {path}")
    await log(f"Loading model: {path}")
    if filename.endswith(".json"):
        with open(path, "rt") as input_file:
            serialized = input_file.read()
        problem = deserialize_problem(serialized, method="dataclass")
    else:
        from bumps.cli import load_model

        # print("model", str(path), args)
        problem = load_model(str(path), args)
    assert isinstance(problem, bumps.fitproblem.FitProblem)
    # problem_state = ProblemState(problem, pathlist, filename)
    try:
        _serialized_problem = serialize_problem(problem, method="dataclass")
        state.problem.serializer = "dataclass"
    except Exception as exc:
        logger.warning(f"Could not serialize problem as JSON (dataclass): {exc}, switching to cloudpickle")
        state.problem.serializer = "cloudpickle"
        # raise
    if (
        state.shared.autosave_history
        and autosave_previous
        and state.problem is not None
        and state.problem.fitProblem is not None
    ):
        await save_to_history("autosaved before loading new model")
    state.shared.model_file = dict(filename=filename, pathlist=pathlist)
    state.shared.model_loaded = now_string()
    state.shared.custom_plots_available = {"parameter_based": False, "uncertainty_based": False}
    await set_problem(problem, Path(*pathlist), filename)


@register
async def set_serialized_problem(serialized, new_model: bool = False, name: Optional[str] = None):
    fitProblem = deserialize_problem(serialized, method="dataclass")
    state.problem.serializer = "dataclass"
    await set_problem(fitProblem, new_model=new_model, name=name)


async def set_problem(
    problem: bumps.fitproblem.FitProblem,
    path: Optional[Path] = None,
    filename: str = "",
    new_model: bool = True,
    name: Optional[str] = None,
):
    # if state.problem is None or state.problem.fitProblem is None:
    #     update = False
    state.problem.fitProblem = problem
    name = name if name is not None else problem.name
    if name is None:
        name = filename
    state.shared.updated_model = now_string()
    state.shared.updated_parameters = now_string()
    state.shared.custom_plots_available = get_custom_plots_available(problem)
    # invalidate the uncertainty state:
    state.reset_fitstate()

    if new_model:
        pathlist = list(path.parts) if path is not None else []
        path_string = "(no path)" if path is None else str(path / filename)
        await log(f"Model loaded: {path_string}")
        state.shared.model_file = dict(filename=filename, pathlist=pathlist)
        state.shared.model_loaded = now_string()
        if state.shared.autosave_history and state.problem is not None and state.problem.fitProblem is not None:
            await save_to_history(f"Loaded model: {name}", keep=True)
        await add_notification(content=path_string, title="Model loaded", timeout=2000)
    state.autosave()


@register
async def get_history():
    return state.get_history()


@register
async def remove_history_item(name: str):
    state.remove_history_item(name)
    state.shared.updated_history = now_string()


@register
async def save_to_history(
    label: str,
    keep: bool = False,
) -> str:
    return state.save_to_history(
        label,
        keep=keep,
    )


@register
async def reload_history_item(name: str):
    state.reload_history_item(name)


@register
async def set_keep_history(name: str, keep: bool):
    state.history.set_keep(name, keep)
    state.shared.updated_history = now_string()


@register
async def update_history_label(name: str, label: str):
    state.history.update_label(name, label)
    state.shared.updated_history = now_string()


@register
async def save_problem_file(
    pathlist: Optional[List[str]] = None,
    filename: Optional[str] = None,
    overwrite: bool = False,
):
    problem_state = state.problem
    if problem_state is None:
        logger.warning("Save failed: no problem loaded.")
        return
    if pathlist is None:
        pathlist = problem_state.pathlist
    if filename is None:
        filename = problem_state.filename

    if pathlist is None or filename is None:
        logger.warning("no filename and path provided to save")
        return {"filename": "", "check_overwrite": False}

    path = Path(*pathlist)
    serializer = state.problem.serializer
    extension = SERIALIZER_EXTENSIONS[serializer]
    # Avoid name collision with saved fit results, which may also be in .json
    save_filename = f"{Path(filename).stem}-problem.{extension}"
    if not overwrite and Path.exists(path / save_filename):
        # confirmation needed:
        return {"filename": save_filename, "check_overwrite": True}

    serialized = serialize_problem(problem_state.fitProblem, method=serializer)
    with open(Path(path, save_filename), "wb") as output_file:
        output_file.write(serialized.encode("utf-8"))

    await log(f"Saved: {save_filename} at path: {path}")
    return {"filename": save_filename, "check_overwrite": False}


@register
async def save_session():
    state.save()


@register
async def save_session_copy(pathlist: List[str], filename: str):
    path = Path(*pathlist)
    state.write_session_file(str(path / filename))


@register
async def load_session(pathlist: List[str], filename: str, read_only: bool = False):
    path = Path(*pathlist)
    state.setup_backing(filename, pathlist, read_only=read_only)
    state.shared.updated_model = now_string()
    state.shared.updated_parameters = now_string()


@register
async def set_session_output_file(filepath: Optional[Union[str, Path]] = None):
    """
    Set the session output file to be used for saving results, and enable autosave.
    If `filepath` is None, the session output file is cleared and autosave is disabled.
    """
    if filepath is None:
        await state.shared.set("session_output_file", None)
        await state.shared.set("autosave_session", False)
    else:
        if isinstance(filepath, str):
            filepath = Path(filepath)

        parent_dir = filepath.parent
        filename = filepath.name
        if not parent_dir.exists():
            raise ValueError(f"Parent directory {parent_dir} does not exist.")
        if not parent_dir.is_dir():
            raise ValueError(f"Path {parent_dir} is not a directory.")
        if filepath.is_dir():
            raise ValueError(f"Path {filepath} is a directory, not a file.")
        await state.shared.set("session_output_file", dict(filename=filename, pathlist=parent_dir.parts))
        await state.shared.set("autosave_session", True)


@register
async def get_serializer():
    output = {"serializer": "", "extension": ""}
    problem_state = state.problem
    if problem_state is not None:
        serializer = problem_state.serializer
        output["serializer"] = serializer
        output["extension"] = SERIALIZER_EXTENSIONS[serializer]
    return output


@register
async def export_results(export_path: Union[str, List[str]] = ""):
    # print("export nap"); await asyncio.sleep(0.1)
    # from concurrent.futures import ThreadPoolExecutor

    problem_state = state.problem
    if problem_state is None:
        logger.warning("Save failed: no problem loaded.")
        return

    problem = deepcopy(problem_state.fitProblem)
    serializer = problem_state.serializer
    # TODO: if making a temporary copy of the uncertainty state is going to cause memory
    # issues, we could try to copy and then fall back to just using the live object,
    # or we could just always use the live object, which is unlikely to be changed before
    # the export completes, anyway.
    fit_state = deepcopy(state.fitting.fit_state)

    if not isinstance(export_path, list):
        export_path = [export_path]
    path = Path(*export_path).expanduser().absolute()
    notification_id = await add_notification(content=f"<span>{str(path)}</span>", title="Export started", timeout=None)
    try:
        await to_thread(_export_results, path, problem, fit_state, serializer)
    finally:
        await emit("cancel_notification", notification_id)
    # print("done export thread")


def _export_results(
    path: Path,
    problem: bumps.fitproblem.FitProblem,
    fit_state: Any,
    serializer: Optional[str] = None,
    name: Optional[str] = None,
):
    # print("running export thread")
    from bumps.util import redirect_console

    basename = name if name else problem.name if problem.name else "problem"
    # Storage directory
    path.mkdir(parents=True, exist_ok=True)
    output_pathstr = str(path / basename)

    # Ask model to save its information
    problem.save(output_pathstr)

    # Save a snapshot of the model that can (hopefully) be reloaded
    extension = SERIALIZER_EXTENSIONS[serializer]
    save_filename = f"{output_pathstr}.{extension}"
    try:
        serialized = serialize_problem(problem, serializer)
        with open(save_filename, "wb") as fd:
            fd.write(serialized.encode("utf-8"))
    except Exception as exc:
        logger.error(f"Error exporting model: {exc}")

    # Save the current state of the parameters
    with redirect_console(str(path / f"{basename}.out")):
        problem.show()

    # Write the pars file.
    _write_pars(problem, path, f"{basename}.par")

    with push_mpl_backend("agg"):
        # Produce model plots
        problem.plot(figfile=output_pathstr)

        # Produce uncertainty plots
        # TODO: Add save/show methods to the fit_state protocol
        if hasattr(fit_state, "show"):
            with redirect_console(str(path / f"{basename}.err")):
                fit_state.show(figfile=output_pathstr)
            fit_state.save(output_pathstr)

            # TODO: duplicates code in fitters.DreamFit.error_plot
            # TODO: refactor to separate calculation from display
            # TODO: share calc_errors result with get_model_uncertainty_plot
            from bumps import errplot

            points = errplot.error_points_from_state(state=fit_state)
            res = errplot.calc_errors(problem, points)
            if res is not None:
                errplot.show_errors(res, save=output_pathstr)

        # print("export complete")

@register
async def save_parameters(pathlist: List[str], filename: str, overwrite: bool = False):
    problem_state = state.problem
    if problem_state is None:
        await log("Error: Can't save parameters if no problem loaded")
        return
    problem = problem_state.fitProblem
    path = Path(*pathlist)
    if not overwrite and (path / filename).exists():
        # confirmation needed:
        return {"filename": filename, "check_overwrite": True}
    _write_pars(problem, path, filename)
    return {"filename": filename, "check_overwrite": False}


def _write_pars(problem, path: Path, filename: str):
    pardata = "".join(f"{name} {value:.15g}\n" for name, value in zip(problem.labels(), problem.getp()))
    with open(path / filename, "wt") as fd:
        fd.write(pardata)


@register
async def apply_parameters(pathlist: List[str], filename: str):
    path = Path(*pathlist)
    fullpath = path / filename
    try:
        # print(f"loading parameters from {fullpath}")
        bumps.cli.load_best(state.problem.fitProblem, fullpath)
        state.shared.updated_parameters = now_string()
        await log(f"Applied parameters from {fullpath}")
        await add_notification(
            f"Applied parameters from {fullpath}",
            title="Parameters applied",
            timeout=2000,
        )
    except Exception as exc:
        msg = f"error loading parameters from {fullpath}: {exc}"
        logger.error(msg)
        await log(msg)
        await add_notification(msg, title="Error applying parameters", timeout=2000)


@register
async def start_fit(options):
    problem_state = state.problem
    if problem_state is None:
        await log("Error: Can't start fit if no problem loaded")
    else:
        fitProblem = problem_state.fitProblem
        mapper = MPMapper.start_mapper(fitProblem, None, cpus=state.parallel)
        monitors = []
        # TODO: let FitDriver find the fitter using options["fit"]
        fitclass = fit_options.lookup_fitter(options["fit"])
        driver = FitDriver(
            fitclass=fitclass,
            mapper=mapper,
            problem=fitProblem,
            monitors=monitors,
            **options,
        )
        x, fx = driver.fit()
        driver.show()


@register
async def stop_fit(wait=True):
    """
    Trigger the abort fit signal to the optimizer and wait for complete (or not).
    """
    if state.fit_thread is not None and state.fit_thread.is_alive():
        state.fit_abort_event.set()
        if wait:
            await wait_for_fit_complete()
    else:
        state.shared.active_fit = {}


@register
async def get_chisq(problem: Optional[bumps.fitproblem.FitProblem] = None, nllf=None) -> str:
    if problem is None:
        problem = state.problem.fitProblem
    if problem is None:
        return ""
    return problem.chisq_str(nllf=nllf)  # Default is norm=True and compact=True


# TODO: Ask the fitter for the number of steps instead of guessing
# This is difficult because dream doesn't know it until DreamFit.solve() is called.
def get_max_steps(num_fitparams: int, fitter_id: str, options: Dict[str, Any]):
    """Returns the maximum number of iterations allowed for the fit."""
    # fitter_id = options["fit"]
    fitter = fit_options.lookup_fitter(fitter_id)
    options = {**dict(fitter.settings), **dict(options)}
    steps = options["steps"]  # all fitters have "steps"
    starts = options.get("starts", 1)  # Multistart fitter
    # TODO: Max steps is wrong for DE with resume. Instead let the fitter tell the step monitor how many steps.
    if fitter_id == "dream":  # Dream has steps + burn
        if steps == 0:  # Steps not specified; using samples instead
            pop, draws = options["pop"], options["samples"]
            pop_size = int(math.ceil(pop * num_fitparams)) if pop > 0 else int(-pop)
            steps = (draws + pop_size - 1) // pop_size
        steps += options["burn"]
    return steps * starts


def get_running_loop():
    try:
        return asyncio.get_running_loop()
    except RuntimeError:
        return None


@register
async def shake_parameters():
    fitProblem = state.problem.fitProblem if state.problem is not None else None
    if fitProblem is not None:
        # TODO: capture and report seed?
        fitProblem.randomize()
        state.shared.updated_parameters = now_string()
        await log(f"Randomize parameters")
        await add_notification(
            f"Randomize parameters",
            title="Parameters applied",
            timeout=2000,
        )


@register
async def start_fit_thread(fitter_id: str, options: Optional[Dict[str, Any]] = None, resume: bool = False):
    fitProblem = state.problem.fitProblem if state.problem is not None else None
    if fitProblem is None:
        await log("Error: Can't start fit if no problem loaded")
        return

    state.calling_loop = get_running_loop()
    if state.fit_thread is not None:
        # warn that fit is alread running...
        logger.warning("fit already running...")
        await log("Can't start fit, a fit is already running...")
        return

    # TODO: better access to model parameters
    num_params = len(fitProblem.getp())
    if num_params == 0:
        raise ValueError("Problem has no fittable parameters")

    # Check the options. Pass the fitter_id so that we know which options are available.
    if options is None:
        options = {}
    options, errors = fit_options.check_options(options, fitter_id=fitter_id)
    for msg in errors:
        logger.warning(msg)
        await log(msg)

    # Allow fit=fitter_id in the options dictionary.
    fitter_option = options.pop("fit")
    if not fitter_id:
        fitter_id = fitter_option

    # Start a new thread worker and give fit problem to the worker.
    # Clear abort and uncertainty state
    # state.abort = False
    # state.fitting.uncertainty_state = None
    max_steps = get_max_steps(num_params, fitter_id, options)
    state.fit_abort_event.clear()
    # TODO: remove this re-creation of the Event object when minimum python is >= 3.10
    state.fit_complete_event = asyncio.Event()
    state.fit_complete_event.clear()

    # Use shared settings by default, update from any provided options
    shared_settings = state.shared.fitter_settings
    full_options = shared_settings[fitter_id]["settings"].copy()
    if options:
        full_options.update(options)

    # TODO: model.py may have changed; check that the list of parameters is the same
    # TODO: maybe prefer problem saved in store on resume
    # print(f"start fit thread {resume} {state.fitting.fit_state}")
    if resume and state.fitting.method != fitter_id:
        msg = f"Can't resume {fitter_id} from state saved by {state.fitting.method}"
        logger.warning(msg)
        await log(msg)
        resume = False
    state.reset_fitstate(copy=resume)
    state.fitting.method = fitter_id
    state.fitting.options = full_options
    state.shared.active_fit = to_json_compatible_dict(
        dict(
            fitter_id=fitter_id,
            options=full_options,
            num_steps=max_steps,
            # TODO: step should be length fitting.convergence on resume
            step=0,
            chisq="",
            value=0,
        )
    )

    fitclass = fit_options.lookup_fitter(fitter_id)
    fit_thread = FitThread(
        fit_abort_event=state.fit_abort_event,
        fitclass=fitclass,
        problem=fitProblem,
        mapper=state.mapper,
        options=full_options,
        parallel=state.parallel,
        # session_id=session_id,
        # Number of seconds between updates to the GUI, or 0 for no updates
        convergence_update=5,
        uncertainty_update=state.shared.autosave_session_interval,
        console_update=state.console_update_interval,
        fit_state=state.fitting.fit_state,
        convergence=state.fitting.convergence,
    )

    await log(
        json.dumps(to_json_compatible_dict(options), indent=2),
        title=f"Starting fitter {fitter_id}",
    )
    state.autosave()
    fit_thread.start()
    state.fit_thread = fit_thread


@register
async def set_fit_options(fitter_id: str, options: Dict[str, Any]):
    current_options = state.shared.fitter_settings[fitter_id]["settings"]
    current_options.update(options)
    # items in state.shared are not deeply reactive, so we have to explicitly notify:
    state.shared.notify("fitter_settings")


async def wait_for_fit_complete():
    if state.fit_thread is not None:
        await state.fit_complete_event.wait()


async def _fit_progress_handler(event: Dict):
    # print("inside _fit_progress_handler", event)
    # session_id = event["session_id"]
    if TRACE_MEMORY:
        import tracemalloc

        if tracemalloc.is_tracing():
            snapshot = tracemalloc.take_snapshot()
            top_stats = snapshot.statistics("lineno")
            print("memory use:")
            for stat in top_stats[:15]:
                print(stat)
    problem_state = state.problem
    fitProblem = problem_state.fitProblem if problem_state is not None else None
    if fitProblem is None:
        raise ValueError("should never happen: fit progress reported for session in which fitProblem is undefined")
    message = event.get("message", None)
    # print("_fit_progress_handler", message)
    if message == "complete" or message == "improvement":
        fitProblem.setp(event["point"])
        fitProblem.model_update()
        state.shared.updated_parameters = now_string()
        if message == "complete":
            state.shared.active_fit = {}
    elif message == "convergence_update":
        state.set_convergence(event["convergence"])
    elif message == "progress":
        active_fit = state.shared.active_fit
        active_fit.update({"step": event["step"], "chisq": event["chisq"]})
        state.shared.active_fit = active_fit
    elif message == "uncertainty_update" or message == "uncertainty_final":
        state.set_fit_state(event["fit_state"], event["method"])
        if message != "uncertainty_final":
            # don't save state for uncertainty_final- the fit_complete handler will do that.
            state.autosave()


async def _fit_complete_handler(event: Dict[str, Any]):
    message = event.get("message", None)
    # print("inside _fit_complete_handler", message)
    try:
        if state.fit_thread is not None:
            # print("joining fit thread")
            state.fit_thread.join(1)  # 1 second timeout on join
            if state.fit_thread.is_alive():
                # TODO: what can we do to force quit the thread?
                await log("Fit thread failed to complete")
                # return ?
            # print("...joined")
        if message == "error":
            await log(
                event["traceback"],
                title=f"Fit failed with error: {event['error_string']}",
            )
            logger.warning(f"Fit failed with error: {event['error_string']}\n{event['traceback']}")
            return

        # print(event['info'])  # Needed if we are dumping fit outputs to the terminal
        problem: bumps.fitproblem.FitProblem = event["problem"]
        chisq = nice(problem.chisq(nllf=event["value"]))
        problem.setp(event["point"])  # setp calls model_update
        state.problem.fitProblem = problem
        state.set_fit_state(event["fit_state"], event["fitter_id"])
        if state.shared.autosave_history:
            item_timestamp = await save_to_history(
                f"Fit complete: {event['fitter_id']}",
            )
            state.shared.active_history = item_timestamp
        state.autosave()
        state.shared.updated_parameters = now_string()
        await log(event["info"], title=f"Done with chisq {chisq}")
        logger.info(f"Fit done with chisq {chisq}")

    finally:
        # Signal that the fit is complete and all results are saved.
        # Be sure to clear the fit thread and active fit before so that those
        # awaiting the fit complete event can resume and start a new fit.
        state.fit_thread = None
        state.shared.active_fit = {}
        # Signal to those waiting that the fit is complete.
        state.fit_complete_event.set()

        # print("shutdown", state.shutdown_on_fit_complete)
        if state.shutdown_on_fit_complete:
            await shutdown()
            # print("shutdown complete")


def call_async(async_fn, *args, **kw):
    """
    Call an async function inside the active loop, reporting any exceptions
    on the logger.
    """
    # print(f"call async {async_fn}") # (*({args}), **kw({kw}))")
    loop = getattr(state, "calling_loop", None)
    if loop is not None:

        async def trap_exceptions():
            # print("inside exception trap")
            try:
                await async_fn(*args, **kw)
            except Exception as exc:
                logger.exception(exc)

        task = asyncio.run_coroutine_threadsafe(trap_exceptions(), loop)
        # task.result(120)


def fit_progress_handler(event: Dict):
    call_async(_fit_progress_handler, event)


def fit_complete_handler(event: Dict):
    call_async(_fit_complete_handler, event)


# Run from the fit thread by blink. The handlers echo the message to asyncio
# handlers for communication with the GUI and in the case of FIT_COMPLETE, for
# saving the results.
EVT_FIT_PROGRESS.connect(fit_progress_handler, weak=True)
EVT_FIT_COMPLETE.connect(fit_complete_handler, weak=True)


async def log(message: str, title: Optional[str] = None):
    topic = "log"
    contents = {
        "message": {"message": message, "title": title},
        "timestamp": now_string(),
    }
    # session = get_session(session_id)
    state.topics[topic].append(contents)
    # if session_id == app["active_session"]:
    await emit(topic, contents)


@register
async def get_data_plot(model_indices: Optional[List[int]] = None):
    import matplotlib.pyplot as plt
    import mpld3

    if state.problem is None or state.problem.fitProblem is None:
        return None
    fitProblem = deepcopy(state.problem.fitProblem)

    # Suppress all mpld3 warnings
    # warnings.filterwarnings("ignore", module="mpld3")

    start_time = time.time()
    logger.info(f"queueing new data plot... {start_time}")
    with push_mpl_backend("agg"):
        fig = plt.figure()
        for i, model in enumerate(fitProblem.models):
            if model_indices is not None and i not in model_indices:
                continue
            model.plot()
        plt.text(0.01, 0.01, "chisq=%s" % fitProblem.chisq_str(), transform=plt.gca().transAxes)
        dfig = mpld3.fig_to_dict(fig)
        plt.close(fig)
    end_time = time.time()
    logger.info(f"time to draw data plot: {end_time - start_time}")
    return {"fig_type": "mpld3", "plotdata": to_json_compatible_dict(dfig)}


@register
async def get_model_names():
    problem = state.problem.fitProblem
    if problem is None:
        return None
    return [p.name if p.name is not None else f"model_{i}" for (i, p) in enumerate(problem.models)]


@register
async def get_model():
    if state.problem is None or state.problem.fitProblem is None:
        return None
    fitProblem = state.problem.fitProblem
    serialized = serialize_problem(fitProblem, "dataclass") if state.problem.serializer == "dataclass" else "null"
    return serialized


class WebviewPlotFunction(Protocol):
    def __call__(
        self,
        model: bumps.fitproblem.Fitness,
        problem: bumps.fitproblem.FitProblem,
        state: Optional[MCMCDraw] = None,
        n_samples: Optional[int] = None,
    ) -> dict: ...


# custom plots are an opt-in feature for models
# they are defined in the model file as a dictionary of functions
# with a "change_with" key that specifies whether the plot should
# change with the uncertainty state or with the parameters
@register
async def get_custom_plot_info():
    if state.problem is None or state.problem.fitProblem is None:
        return None
    fitProblem = state.problem.fitProblem
    output: List[dict] = []
    for model_index, model in enumerate(fitProblem.models):
        model_webview_plots = getattr(model, "webview_plots", {})
        for title, plotinfo in model_webview_plots.items():
            output.append(
                {
                    "model_index": model_index,
                    "change_with": plotinfo["change_with"],
                    "title": title,
                }
            )

    return output


async def create_custom_plot(model_index: int, plot_title: str, n_samples: int = 1) -> CustomWebviewPlot:
    if state.problem is None or state.problem.fitProblem is None:
        return None
    fitProblem = deepcopy(state.problem.fitProblem)
    fit_state = state.fitting.fit_state

    # update model
    model = list(fitProblem.models)[model_index]
    webview_plots = getattr(model, "webview_plots", {})
    plot_info = webview_plots.get(plot_title, {})
    plot_function: WebviewPlotFunction = webview_plots.get(plot_title, {}).get("func", None)
    if plot_function is not None:
        try:
            model.update()
            model.nllf()
            if plot_info.get("change_with", None) == "uncertainty":
                plot_item: CustomWebviewPlot = await to_thread(plot_function, model, fitProblem, fit_state, n_samples)
            else:
                plot_item: CustomWebviewPlot = await to_thread(plot_function, model, fitProblem)
        except Exception:
            plot_item = CustomWebviewPlot(fig_type="error", plotdata=traceback.format_exc(), exportdata=None)

        return process_custom_plot(plot_item)

    return {}


@register
async def get_custom_plot(model_index: int, plot_title: str, n_samples: int = 1):
    output = CustomWebviewPlot(figtype="error", plotdata="no plot")
    if model_index is not None:
        figdict = await create_custom_plot(model_index=model_index, plot_title=plot_title, n_samples=n_samples)

    output = to_json_compatible_dict(figdict)
    return output


@register
async def get_convergence_plot(
    cutoff: float = 0.25, portion: Optional[float] = None, max_points: Optional[int] = 10000
):
    """
    Get the convergence plot for the current fit state.
    If the fit state is not available, return None.
    If the convergence is not available, return None.

    :param cutoff: The cutoff value for the convergence plot
                    (fraction of points below this value are not shown)
    :param max_points: The maximum number of points to plot
                        (thinning applied if too many points)
    :return: A JSON-serializable dictionary containing the convergence plot data."""
    if state.problem is None or state.problem.fitProblem is None:
        return None
    dof = state.problem.fitProblem.dof
    convergence = state.fitting.convergence

    if convergence is not None:
        fit_state = state.fitting.fit_state
        generation = len(convergence)
        if fit_state is not None and hasattr(fit_state, "trim_index"):
            # If the trim index is available, we can show it on the plot:
            trim_index = fit_state.trim_index(generation=generation, portion=portion)
            burn_index = fit_state.trim_index(generation=generation, portion=1.0)
            stored_portion = getattr(fit_state, "portion", None)
        else:
            trim_index = None
            burn_index = None
            stored_portion = None

        plotdata = convergence_plot(
            convergence, dof, cutoff=cutoff, trim_index=trim_index, burn_index=burn_index, max_points=max_points
        )
        output = {
            "plotdata": plotdata,
            "portion": stored_portion,
        }
        return to_json_compatible_dict(output)
    else:
        return None


@register
async def set_trim_portion(portion: float):
    """
    Set the trim portion for the current fit state.
    This will update the trim index and burn index in the fit state.
    """
    fit_state = state.fitting.fit_state
    if fit_state is not None and hasattr(fit_state, "portion"):
        if not (0.0 <= portion <= 1.0):
            raise ValueError("Trim portion must be between 0.0 and 1.0")
        fit_state.portion = portion
        state.shared.updated_convergence = now_string()
        state.shared.updated_uncertainty = now_string()
        await add_notification(
            f"Set trim portion to {portion}",
            title="Trim portion set",
            timeout=2000,
        )


@lru_cache(maxsize=30)
def _get_correlation_plot(
    sort: bool = True,
    max_rows: int = 8,
    nbins: int = 50,
    vars=None,
    timestamp: str = "",
):
    from .corrplot import Corr2d

    fit_state = state.fitting.fit_state

    if hasattr(fit_state, "draw"):
        start_time = time.time()
        logger.info(f"queueing new correlation plot... {start_time}")
        draw = fit_state.draw(vars=vars)
        c = Corr2d(draw.points.T, bins=nbins, labels=draw.labels)
        fig = c.plot(sort=sort, max_rows=max_rows)
        logger.info(f"time to render but not serialize... {time.time() - start_time}")
        serialized = to_json_compatible_dict(fig.to_dict())
        end_time = time.time()
        logger.info(f"time to draw correlation plot: {end_time - start_time}")
        return serialized
    else:
        return None


@register
async def get_correlation_plot(
    sort: bool = True,
    max_rows: int = 8,
    nbins: int = 50,
    vars=None,
    timestamp: str = "",
):
    # need vars to be immutable (hashable) for caching based on arguments:
    vars = tuple(vars) if vars is not None else None
    result = await to_thread(
        _get_correlation_plot,
        sort=sort,
        max_rows=max_rows,
        nbins=nbins,
        vars=vars,
        timestamp=timestamp,
    )
    return result


@lru_cache(maxsize=30)
def _get_uncertainty_plot(timestamp: str = "", cbar_colors: int = 8):
    fit_state = state.fitting.fit_state
    if hasattr(fit_state, "draw"):
        start_time = time.time()
        logger.info(f"queueing new uncertainty plot... {start_time}")
        draw = fit_state.draw()
        nbins = max(min(draw.points.shape[0] // 20000, 100), 30)
        stats = bumps.dream.stats.var_stats(draw)
        fig = plot_vars(draw, stats, nbins=nbins, cbar_colors=cbar_colors)
        logger.info(f"time to draw uncertainty plot: {time.time() - start_time}")
        return to_json_compatible_dict(fig)
    else:
        return None


@register
async def get_uncertainty_plot(timestamp: str = ""):
    result = await to_thread(_get_uncertainty_plot, timestamp=timestamp, cbar_colors=8)
    return result


@register
async def get_model_uncertainty_plot():
    import mpld3
    import matplotlib.pyplot as plt

    if state.problem is None or state.problem.fitProblem is None:
        return None
    fitProblem = state.problem.fitProblem
    fit_state = state.fitting.fit_state
    if not hasattr(fit_state, "draw"):
        return

    start_time = time.time()
    logger.info(f"queueing new model uncertainty plot... {start_time}")
    points = bumps.errplot.error_points_from_state(fit_state)
    errs = bumps.errplot.calc_errors(fitProblem, points)
    logger.info(f"errors calculated: {time.time() - start_time}")
    with push_mpl_backend("agg"):
        fig = plt.figure()
        bumps.errplot.show_errors(errs, fig=fig)
        logger.info(f"time to render but not serialize... {time.time() - start_time}")
        fig.canvas.draw()
        dfig = mpld3.fig_to_dict(fig)
        plt.close(fig)
    end_time = time.time()
    logger.info(f"time to draw model uncertainty plot: {end_time - start_time}")
    return dfig


@register
async def get_parameter_labels():
    # Required to support get_parameter_trace_plot because ordering must be preserved.
    # There is no way to know whether a disambiguated name occurred first or second from
    # get_parameters. Uses fitProblem because uncertainty state might not exist and
    # list of parameters should be updated on model_loaded.
    # Should probably be able to call these parameters by ID.

    if state.problem is None or state.problem.fitProblem is None:
        return None
    return to_json_compatible_dict(state.problem.fitProblem.labels())


@register
async def get_parameter_trace_plot(var: int):
    fit_state = state.fitting.fit_state
    # TODO: parallel tempering has a different trace plot
    if isinstance(fit_state, MCMCDraw):
        import time

        start_time = time.time()
        logger.info(f"queueing new parameter_trace plot... {start_time}")

        # begin plotting:
        draw, points, _ = fit_state.chains()
        label = fit_state.labels[var]
        start = int((1 - fit_state.portion) * len(draw))
        genid = (
            np.arange(
                fit_state.generation - len(draw) + start,
                fit_state.generation,
            )
            + 1
        )
        fig = plot_trace(
            genid * fit_state.thinning,
            np.squeeze(points[start:, fit_state._good_chains, var]).T,
            label=label,
            alpha=0.4,
        )

        logger.info(f"time to render but not serialize... {time.time() - start_time}")
        dfig = fig.to_dict()
        end_time = time.time()
        logger.info(f"time to draw parameter_trace plot: {end_time - start_time}")
        return to_json_compatible_dict(dfig)
    else:
        return None


@register
async def get_parameters(only_fittable: bool = False):
    if state.problem is None or state.problem.fitProblem is None:
        return []
    fitProblem = state.problem.fitProblem
    freevars = fitProblem.freevars

    all_parameters = fitProblem.model_parameters()
    if only_fittable:
        parameter_infos = params_to_list(unique(all_parameters), freevars=freevars)
        # only include params with priors:
        parameter_infos = [pi for pi in parameter_infos if pi["fittable"] and not pi["fixed"]]
    else:
        parameter_infos = params_to_list(all_parameters, freevars=freevars)
    return to_json_compatible_dict(parameter_infos)


@register
async def set_parameter(
    parameter_id: str,
    property: Literal["value01", "value", "min", "max"],
    value: Union[float, str, bool],
):
    if state.problem is None or state.problem.fitProblem is None:
        return None
    fitProblem = state.problem.fitProblem

    parameter = fitProblem._parameters_by_id.get(parameter_id, None)
    if parameter is None:
        warnings.warn(f"Attempting to update parameter that doesn't exist: {parameter_id}")
        return

    # TODO: should never happen
    if parameter.prior is None:
        warnings.warn(f"Attempting to set prior properties on parameter without priors: {parameter}")
        return

    if property == "value01":
        new_value = parameter.prior.put01(value)
        nice_new_value = nice(new_value, digits=VALUE_PRECISION)
        parameter.clip_set(nice_new_value)
    elif property == "value":
        new_value = float(value)
        nice_new_value = nice(new_value, digits=VALUE_PRECISION)
        parameter.clip_set(nice_new_value)
    elif property == "min":
        lo = float(value)
        hi = parameter.prior.limits[1]
        parameter.range(lo, hi)
        parameter.reset_prior()
    elif property == "max":
        lo = parameter.prior.limits[0]
        hi = float(value)
        parameter.range(lo, hi)
        parameter.reset_prior()
    elif property == "fixed":
        if parameter.fittable:
            parameter.fixed = bool(value)
            fitProblem.model_reset()
            # logger.info(f"setting parameter: {parameter}.fixed to {value}")
            # model has been changed: setp and getp will return different values!
            state.shared.updated_model = now_string()
            # Reset the fitting state (uncertainty and population), no longer valid
            state.reset_fitstate()

    fitProblem.model_update()
    state.shared.updated_parameters = now_string()
    return


def now_string():
    return f"{datetime.now().timestamp():.6f}"


@register
async def publish(topic: str, message: Any = None):
    timestamp_str = f"{datetime.now().timestamp():.6f}"
    contents = {"message": message, "timestamp": timestamp_str}
    # session = get_session(session_id)
    state.topics[topic].append(contents)
    # if session_id == app["active_session"]:
    await emit(topic, contents)
    # logger.info(f"emitted: {topic} :: {contents}")


@register
async def get_shared_setting(setting: str):
    value = await state.shared.get(setting)
    return to_json_compatible_dict(value)


@register
async def set_shared_setting(setting: str, value: Any):
    await state.shared.set(setting, value)


async def notify_shared_setting(setting: str, value: Any):
    await emit(setting, to_json_compatible_dict(value))


state.shared._notification_callbacks["emit"] = notify_shared_setting


@register
async def get_topic_messages(topic: Optional[TopicNameType] = None, max_num=None) -> List[Dict]:
    # this is a GET request in disguise -
    # emitter must handle the response in a callback,
    # as no separate response event is emitted.
    if topic is None:
        return []
    topics = state.topics
    q = topics.get(topic, None)
    if q is None:
        raise ValueError(f"Topic: {topic} not defined")
    elif max_num is None:
        return list(q)
    else:
        q_length = len(q)
        start = max(q_length - max_num, 0)
        return list(itertools.islice(q, start, q_length))


@register
async def get_dirlisting(pathlist: Optional[List[str]] = None):
    # GET request
    # TODO: use psutil to get disk listing as well?
    subfolders = []
    files = []
    path = Path(state.base_path) if (pathlist is None or len(pathlist) == 0) else Path(*pathlist)
    if not path.exists():
        await add_notification(
            f"Path does not exist: {path}, falling back to current working directory",
            title="Error",
            timeout=2000,
        )
        path = Path.cwd()

    abs_path = path.absolute()
    for p in abs_path.iterdir():
        if not p.exists():
            continue
        stat = p.stat()
        mtime = stat.st_mtime
        fileinfo = {"name": p.name, "modified": mtime}
        if p.is_dir():
            fileinfo["size"] = len(list(p.glob("*")))
            subfolders.append(fileinfo)
        else:
            # files.append(p.resolve().name)
            fileinfo["size"] = stat.st_size
            files.append(fileinfo)
    # for Windows: list drives as well
    drives = os.listdrives() if hasattr(os, "listdrives") else []
    return dict(drives=drives, pathlist=abs_path.parts, subfolders=subfolders, files=files)


@register
async def get_fitter_defaults():
    return fit_options.FITTER_DEFAULTS


@register
async def get_fit_fields():
    return fit_options.get_fit_fields()


@register
async def shutdown():
    logger.info("killing...")
    await stop_fit()
    state.autosave()
    if state.mapper is not None:
        state.mapper.stop_mapper()
        state.mapper = None
    # print("gather _shutdown()")
    # TODO: why gather here rather than await?
    asyncio.gather(_shutdown(), return_exceptions=True)


async def add_notification(content: str, title: str = "Notification", timeout: Optional[int] = None):
    id = None
    if timeout is None:
        id = str(uuid.uuid4())
        await emit("add_notification", {"title": title, "content": content, "id": id})
    else:
        await emit("add_notification", {"title": title, "content": content, "timeout": timeout})
    return id


async def _shutdown():
    # print("raising SystemExit")
    # raise SystemExit(0)
    ...


VALUE_PRECISION = 6
VALUE_FORMAT = "{{:.{:d}g}}".format(VALUE_PRECISION)


def nice(v, digits=4):
    """Fix v to a value with a given number of digits of precision"""
    from math import log10, floor

    v = float(v)
    if v == 0.0 or not np.isfinite(v):
        return v
    else:
        sign = v / abs(v)
        place = floor(log10(abs(v)))
        scale = 10 ** (place - (digits - 1))
        return sign * floor(abs(v) / scale + 0.5) * scale


JSON_TYPE = Union[str, float, bool, None, Sequence["JSON_TYPE"], Mapping[str, "JSON_TYPE"]]


def to_json_compatible_dict(obj) -> JSON_TYPE:
    if isinstance(obj, (list, tuple)):
        return type(obj)(to_json_compatible_dict(v) for v in obj)
    elif isinstance(obj, GeneratorType):
        return list(to_json_compatible_dict(v) for v in obj)
    elif isinstance(obj, dict):
        return type(obj)((to_json_compatible_dict(k), to_json_compatible_dict(v)) for k, v in obj.items())
    elif isinstance(obj, np.ndarray) and obj.dtype.kind in ["f", "i"]:
        return obj.tolist()
    elif isinstance(obj, np.ndarray) and obj.dtype.kind == "O":
        return to_json_compatible_dict(obj.tolist())
    elif isinstance(obj, bool) or isinstance(obj, str) or obj is None:
        return obj
    elif isinstance(obj, numbers.Number):
        return str(obj) if not np.isfinite(obj) else float(obj)
    elif isinstance(obj, UNDEFINED_TYPE):
        return None
    else:
        raise ValueError("obj %s is not serializable" % str(obj))


class ParamInfo(TypedDict, total=False):
    id: str
    name: str
    paths: List[str]
    value_str: str
    fittable: bool
    fixed: bool
    writable: bool
    value01: float
    min_str: str
    max_str: str


def params_to_list(params, lookup=None, path="", freevars=None) -> List[ParamInfo]:
    lookup: Dict[str, ParamInfo] = {} if lookup is None else lookup
    # print(f"{type(params)=} {params=}\n  {lookup=}\n   {pathlist=}")
    if params is None:
        pass
    elif isinstance(params, dict):
        for k in sorted(params.keys()):
            item = f"{path}{'.' if path else ''}{k}"
            params_to_list(params[k], lookup=lookup, path=item, freevars=freevars)
    elif isinstance(params, (tuple, list, np.ndarray)):
        # print("list branch")
        for i, v in enumerate(params):
            params_to_list(v, lookup=lookup, path=f"{path}[{i:d}]", freevars=freevars)
    elif isinstance(params, (Parameter, Constant)):
        # path = ".".join(pathlist)
        # print(f"failing with {params} {lookup}")
        pid = params.id
        has_slot = hasattr(params, "slot")
        existing = lookup.get(pid, None)
        if existing is not None:
            existing["paths"].append(path)
        elif freevars.isfree(params):
            # Don't include free parameters from the model in the list
            # of available parameters.
            pass
        else:
            value_str = VALUE_FORMAT.format(nice(params.value))
<<<<<<< HEAD
            has_prior = getattr(params, "prior", None) is not None
            writable = has_slot and isinstance(params.slot, (float, Variable, Parameter))
            paths = [path] if not has_slot or isinstance(params.slot, (float, Variable)) else [f"{path}={params.slot}"]
=======

            if hasattr(params, "slot"):
                writable = type(params.slot) in [Variable, Parameter]
            else:
                writable = False
>>>>>>> 874ee518
            new_item: ParamInfo = {
                "id": pid,
                "name": str(params.name),
                "paths": paths,
                "tags": getattr(params, "tags", []),
                "writable": writable,
                "value_str": value_str,
                "fittable": params.fittable,
                "fixed": params.fixed,
            }
            if hasattr(params, "prior"):
                lo, hi = params.prior.limits
                new_item["value01"] = params.prior.get01(float(params.value))
                new_item["min_str"] = VALUE_FORMAT.format(nice(lo))
                new_item["max_str"] = VALUE_FORMAT.format(nice(hi))
            lookup[pid] = new_item

            # Check for any additional parameters referenced by the slot
            if has_slot:
                subparams = params.slot.parameters()
                if subparams:
                    if len(subparams) > 1:
                        params_to_list(subparams, lookup=lookup, path=f"{params}", freevars=freevars)
                    else:
                        params_to_list(subparams[0], lookup=lookup, path="", freevars=freevars)
    elif callable(getattr(params, "parameters", None)):
        # handle Expression, etc.
        subparams = params.parameters()
        subparams = subparams[0] if subparams and len(subparams) == 1 else subparams
        params_to_list(subparams, lookup=lookup, path=f"{path}={params}", freevars=freevars)
    return list(lookup.values())<|MERGE_RESOLUTION|>--- conflicted
+++ resolved
@@ -429,6 +429,7 @@
 
         # print("export complete")
 
+
 @register
 async def save_parameters(pathlist: List[str], filename: str, overwrite: bool = False):
     problem_state = state.problem
@@ -1407,17 +1408,8 @@
             pass
         else:
             value_str = VALUE_FORMAT.format(nice(params.value))
-<<<<<<< HEAD
-            has_prior = getattr(params, "prior", None) is not None
             writable = has_slot and isinstance(params.slot, (float, Variable, Parameter))
             paths = [path] if not has_slot or isinstance(params.slot, (float, Variable)) else [f"{path}={params.slot}"]
-=======
-
-            if hasattr(params, "slot"):
-                writable = type(params.slot) in [Variable, Parameter]
-            else:
-                writable = False
->>>>>>> 874ee518
             new_item: ParamInfo = {
                 "id": pid,
                 "name": str(params.name),
