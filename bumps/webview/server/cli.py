--- conflicted
+++ resolved
@@ -268,16 +268,8 @@
 
         async def start_fit(App=None):
             if api.state.problem is not None:
-<<<<<<< HEAD
                 fit_complete_future = await api.start_fit_thread(fitter_id, fitter_settings, options.exit)
                 await fit_complete_future
-=======
-                await api.start_fit_thread(fitter_id, fitter_settings, options.exit)
-            while api.state.fit_thread.is_alive():
-                print(">>> waiting for fit")
-                await asyncio.sleep(1)
-                # import time; time.sleep(5)
->>>>>>> 4ae61022
 
         on_startup.append(start_fit)
     else:
