--- conflicted
+++ resolved
@@ -189,11 +189,8 @@
         convergence_update=5,
         uncertainty_update=300,
         console_update=0,
-<<<<<<< HEAD
         fit_state=None,
-=======
         # outputs=None,
->>>>>>> d615a7e3
     ):
         # base class initialization
         # Process.__init__(self)
@@ -281,15 +278,7 @@
                 **self.options,
             )
 
-<<<<<<< HEAD
             x, fx = driver.fit(fit_state=self.fit_state)
-            # Give final state message from monitors
-            for M in monitors:
-                if hasattr(M, "final"):
-                    M.final()
-=======
-            x, fx = driver.fit()
->>>>>>> d615a7e3
 
             with redirect_console() as fid:
                 driver.show()
