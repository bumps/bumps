import asyncio
import functools
import mimetypes
import os
import socket
from pathlib import Path
from typing import Callable, Optional, Union, List

import matplotlib

# from .main import setup_bumps
from . import cli
from . import api
from . import persistent_settings
from .logger import logger
from .cli import BumpsOptions

matplotlib.use("agg")

mimetypes.add_type("text/css", ".css")
mimetypes.add_type("text/html", ".html")
mimetypes.add_type("application/json", ".json")
mimetypes.add_type("text/javascript", ".js")
mimetypes.add_type("text/javascript", ".mjs")
mimetypes.add_type("image/png", ".png")
mimetypes.add_type("image/svg+xml", ".svg")

TRACE_MEMORY = False
<<<<<<< HEAD
=======
CLIENT_PATH = Path(__file__).parent.parent / "client"
APPLICATION_NAME = "bumps"
PREFERRED_PORT = 5148  # "SLAB"
>>>>>>> 4987cc31

# can get by name and not just by id


async def index(request):
    """Serve the client-side application."""
    from aiohttp import web

    client = api.state.client_path
    index_path = client / "dist" / "index.html"
    if not index_path.exists():
        return web.Response(
            body=f"<h2>Client not built</h2>\
                <div>Please run <pre>python -m {cli.APPLICATION_NAME}.webview.build_client</pre></div>",
            content_type="text/html",
            status=404,
        )
    return web.FileResponse(client / "dist" / "index.html")


routes = app = sio = None


def init_web_app():
    import socketio
    from aiohttp import web

    global routes, app, sio

    routes = web.RouteTableDef()
    app = web.Application()
    app.router.add_get("/", index)
    # sio = socketio.AsyncServer(cors_allowed_origins="*", serializer='msgpack')
    sio = socketio.AsyncServer(cors_allowed_origins="*")
    sio.attach(app)

    def rest_get(fn):
        """
        Add a REST (GET) route for the function, which can also be used for
        """

        @routes.get(f"/{fn.__name__}")
        async def handler(request: web.Request):
            result = await fn(**request.query)
            return web.json_response(result)

        # pass the function to the next decorator unchanged...
        return fn

    def wrap_with_sid(function: Callable):
        """
        throw away first parameter sid: str
        for compatibility with socket.io
        (none of the API functions use sid value)
        """

        @functools.wraps(function)
        async def with_sid(sid: str, *args, **kwargs):
            return await function(*args, **kwargs)

        return with_sid

    api.EMITTERS["socketio"] = sio.emit
    for name, action in api.REGISTRY.items():
        sio.on(name, handler=wrap_with_sid(action))
        rest_get(action)

    @sio.event
    async def connect(sid: str, environ, data=None):
        for topic, contents in api.state.topics.items():
            message = contents[-1] if len(contents) > 0 else None
            if message is not None:
                await sio.emit(topic, message, to=sid)
        logger.info(f"Connected: session ID {sid}")

    @sio.event
    def disconnect(sid):
        logger.info(f"Disconnected: session ID {sid}")

    @sio.event
    async def set_base_path(sid: str, pathlist: List[str]):
        path = str(Path(*pathlist))
        persistent_settings.set_value("base_path", path, application=cli.APPLICATION_NAME)

    async def disconnect_all_clients():
        # disconnect all clients:
        clients = list(sio.manager.rooms.get("/", {None: {}}).get(None).keys())
        for client in clients:
            await sio.disconnect(client)
        while clients:
            clients = list(sio.manager.rooms.get("/", {None: {}}).get(None).keys())
            await asyncio.sleep(0.1)

    async def _shutdown():
        await disconnect_all_clients()
        logger.info("webserver shutdown tasks complete")
        await asyncio.sleep(0.1)
        raise web.GracefulExit()

    api._shutdown = _shutdown


def enable_convergence_kernel_heartbeat():
    from comm import create_comm

    comm = create_comm(target_name="heartbeat")

    async def send_heartbeat_on_convergence(event: str, *args, **kwargs):
        if event == "updated_convergence":
            comm.send({"status": "alive"})

    api.EMITTERS["convergence_heartbeat"] = send_heartbeat_on_convergence


<<<<<<< HEAD
def setup_app(options: BumpsOptions, sock: Optional[socket.socket] = None):
=======
def _create_socket():
    sock = socket.socket(socket.AF_INET, socket.SOCK_STREAM)
    sock.setsockopt(socket.SOL_SOCKET, socket.SO_REUSEADDR, 1)
    return sock


def _bind_random_port(hostname: str, preferred_port: int = PREFERRED_PORT):
    """
    Bind a random port to the given hostname.
    First tries the preferred port, then falls back to a random port.
    Returns the socket.
    """
    try:
        sock = _create_socket()
        sock.bind((hostname, preferred_port))
    except socket.error:
        sock.close()  # cleanup socket that didn't bind
        # create a new socket:
        sock = _create_socket()
        sock.bind((hostname, 0))
    return sock


def setup_app(sock: Optional[socket.socket] = None, options: OPTIONS_CLASS = OPTIONS_CLASS()):
>>>>>>> 4987cc31
    from aiohttp import web, ClientSession

    static_assets_path = api.state.client_path / "dist" / "assets"
    if static_assets_path.exists():
        app.router.add_static("/assets", static_assets_path)

    async def notice(message: str):
        logger.info(message)

    on_startup, on_complete = cli.interpret_fit_options(options)
    app.on_startup.extend(on_startup)
    app.on_cleanup.append(lambda App: notice("cleanup task"))
    app.on_shutdown.extend(on_complete)
    app.on_shutdown.append(lambda App: notice("shutdown task"))
    # not sure why, but have to call shutdown twice to get it to work:
    app.on_shutdown.append(lambda App: api.shutdown())
    app.on_shutdown.append(lambda App: notice("shutdown complete"))

    # set initial path to cwd:
    app.add_routes(routes)
    hostname = "localhost" if not options.external else "0.0.0.0"

    if sock is None:
        if options.port == 0:
            sock = _bind_random_port(hostname)
        else:
            sock = _create_socket()
            sock.bind((hostname, options.port))

    host, port = sock.getsockname()
    api.state.hostname = host
    api.state.port = port

    if options.hub is not None:

        async def register_instance(application: web.Application):
            async with ClientSession() as client_session:
                await client_session.post(options.hub, json={"host": hostname, "port": port})

        app.on_startup.append(register_instance)

    if not options.headless:
        import webbrowser

        async def open_browser(app: web.Application):
            loop = asyncio.get_running_loop()
            loop.call_later(0.5, lambda: webbrowser.open_new_tab(f"http://{hostname}:{port}/"))

        app.on_startup.append(open_browser)

    if options.convergence_heartbeat:
        enable_convergence_kernel_heartbeat()

    if TRACE_MEMORY:
        import tracemalloc

        tracemalloc.start()

    return sock


def start_from_cli(options: BumpsOptions):
    from aiohttp import web

    init_web_app()
    runsock = setup_app(options=options, sock=None)
    web.run_app(app, sock=runsock)


server_task = None


def bumps_server():
    global server_task

    # Start the server
    server_task = asyncio.create_task(start_app(jupyter_link=True))
    return server_task


async def start_app(
    options: BumpsOptions,
    sock: socket.socket = None,
    jupyter_link: bool = False,
    jupyter_heartbeat: bool = False,
):
    from aiohttp import web

    init_web_app()

    # this function is called from jupyter notebook, so set headless = True
    options.headless = True
    # TODO: redirect logging somewhere perhaps
    # from .logger import setup_client_handler
    # setup_client_handler(logging.INFO, action=lambda msg: msg)
    runsock = setup_app(options=options, sock=sock)
    runner = web.AppRunner(app, handle_signals=False)
    await runner.setup()
    site = web.SockSite(runner, sock=runsock)
    await site.start()

    if jupyter_heartbeat:
        enable_convergence_kernel_heartbeat()

    if jupyter_link:
        return open_tab_link()
    else:
        url = get_server_url()
        print(f"webserver started: {url}")


def create_server_task():
    return asyncio.create_task(start_app())


def get_server_url():
    port = getattr(api.state, "port", None)
    if port is None:
        raise ValueError("The web server has not been started.")

    # detect if running through Jupyter Hub
    if "JUPYTERHUB_SERVICE_PREFIX" in os.environ:
        url = f"{os.environ['JUPYTERHUB_SERVICE_PREFIX']}/proxy/{port}/"
    elif api.state.hostname in ("localhost", "127.0.0.1"):  # local server
        url = f"http://{api.state.hostname}:{port}/"
    else:  # external server, e.g. TACC
        url = f"/proxy/{port}/"
    return url


def display_inline_jupyter(width: Union[str, int] = "100%", height: Union[str, int] = 600, single_panel=None) -> None:
    """
    Display the web server in an iframe.

    This is useful for displaying the web server in a Jupyter notebook.

    :param width: The width of the iframe.
    :param height: The height of the iframe.
    """
    from IPython.display import display, IFrame

    url = get_server_url()
    kwargs = dict(single_panel=single_panel) if single_panel is not None else {}
    display(
        IFrame(
            src=url,
            width=width,
            height=height,
            extras=['style="resize: both;"'],
            **kwargs,
        )
    )


def open_tab_link(single_panel=None) -> None:
    """
    Open the web server in a new tab in the default web browser.
    """
    from IPython.display import display, HTML

    url = get_server_url()
    if single_panel is not None:
        url += f"?single_panel={single_panel}"
    src = f'<h3><a href="{url}" target="_blank">Open Webview in Tab</a></h3>'
    display(HTML(src))<|MERGE_RESOLUTION|>--- conflicted
+++ resolved
@@ -26,12 +26,7 @@
 mimetypes.add_type("image/svg+xml", ".svg")
 
 TRACE_MEMORY = False
-<<<<<<< HEAD
-=======
-CLIENT_PATH = Path(__file__).parent.parent / "client"
-APPLICATION_NAME = "bumps"
 PREFERRED_PORT = 5148  # "SLAB"
->>>>>>> 4987cc31
 
 # can get by name and not just by id
 
@@ -146,9 +141,6 @@
     api.EMITTERS["convergence_heartbeat"] = send_heartbeat_on_convergence
 
 
-<<<<<<< HEAD
-def setup_app(options: BumpsOptions, sock: Optional[socket.socket] = None):
-=======
 def _create_socket():
     sock = socket.socket(socket.AF_INET, socket.SOCK_STREAM)
     sock.setsockopt(socket.SOL_SOCKET, socket.SO_REUSEADDR, 1)
@@ -173,7 +165,6 @@
 
 
 def setup_app(sock: Optional[socket.socket] = None, options: OPTIONS_CLASS = OPTIONS_CLASS()):
->>>>>>> 4987cc31
     from aiohttp import web, ClientSession
 
     static_assets_path = api.state.client_path / "dist" / "assets"
