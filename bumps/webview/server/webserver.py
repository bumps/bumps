--- conflicted
+++ resolved
@@ -46,18 +46,21 @@
 CLIENT_PATH = Path(__file__).parent.parent / "client"
 APPLICATION_NAME = "bumps"
 
+
 async def index(request):
     """Serve the client-side application."""
-    index_path = CLIENT_PATH / 'dist' / 'index.html'
+    index_path = CLIENT_PATH / "dist" / "index.html"
     if not index_path.exists():
         return web.Response(
             body=f"<h2>Client not built</h2>\
                 <div>Please run <pre>python -m {APPLICATION_NAME}.webview.build_client</pre></div>",
-            content_type='text/html',
-            status=404)
-    return web.FileResponse(CLIENT_PATH / 'dist'/ 'index.html')
-
-app.router.add_get('/', index)
+            content_type="text/html",
+            status=404,
+        )
+    return web.FileResponse(CLIENT_PATH / "dist" / "index.html")
+
+
+app.router.add_get("/", index)
 
 sio.attach(app)
 
@@ -255,37 +258,11 @@
 
 
 def setup_app(sock: Optional[socket.socket] = None, options: OPTIONS_CLASS = OPTIONS_CLASS()):
-<<<<<<< HEAD
-    # check if the locally-build site has the correct version:
-    with open(CLIENT_PATH / "package.json", "r") as package_json:
-        client_version = json.load(package_json)["version"].strip()
-
-    static_assets_path = CLIENT_PATH / "dist" / client_version / "assets"
-
-    if Path.exists(static_assets_path):
+    static_assets_path = CLIENT_PATH / "dist" / "assets"
+
+    if static_assets_path.exists():
         app.router.add_static("/assets", static_assets_path)
 
-    async def index(request):
-        """Serve the client-side application."""
-        local_client_path = CLIENT_PATH / "dist" / client_version
-
-        if local_client_path.is_dir():
-            return web.FileResponse(local_client_path / "index.html")
-        else:
-            CDN = CDN_TEMPLATE.format(client_version=client_version)
-            with open(CLIENT_PATH / "index_template.txt", "r") as index_template:
-                index_html = index_template.read().format(cdn=CDN)
-            return web.Response(body=index_html, content_type="text/html")
-
-    app.router.add_get("/", index)
-
-=======
-    static_assets_path = CLIENT_PATH / 'dist' / 'assets'
-
-    if static_assets_path.exists():
-        app.router.add_static('/assets', static_assets_path)
-
->>>>>>> 3095f84c
     if options.use_persistent_path:
         api.state.base_path = persistent_settings.get_value(
             "base_path", str(Path().absolute()), application=APPLICATION_NAME
