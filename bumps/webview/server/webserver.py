# from .main import setup_bumps
from dataclasses import dataclass
import functools
import os
import signal
import socket
from typing import Callable, Dict, Optional
import warnings
from aiohttp import web, ClientSession
import asyncio
import socketio
from typing import Union, List
from pathlib import Path
import json
import re
import sys

import matplotlib

matplotlib.use("agg")

import mimetypes

mimetypes.add_type("text/css", ".css")
mimetypes.add_type("text/html", ".html")
mimetypes.add_type("application/json", ".json")
mimetypes.add_type("text/javascript", ".js")
mimetypes.add_type("text/javascript", ".mjs")
mimetypes.add_type("image/png", ".png")
mimetypes.add_type("image/svg+xml", ".svg")

from . import api
from .fit_thread import EVT_FIT_PROGRESS
from .state_hdf5_backed import SERIALIZERS, UNDEFINED
from .logger import logger, list_handler, console_handler
from . import persistent_settings

TRACE_MEMORY = False

# can get by name and not just by id

routes = web.RouteTableDef()
# sio = socketio.AsyncServer(cors_allowed_origins="*", serializer='msgpack')
sio = socketio.AsyncServer(cors_allowed_origins="*")
app = web.Application()
CLIENT_PATH = Path(__file__).parent.parent / "client"
APPLICATION_NAME = "bumps"


async def index(request):
    """Serve the client-side application."""
    index_path = CLIENT_PATH / "dist" / "index.html"
    if not index_path.exists():
        return web.Response(
            body=f"<h2>Client not built</h2>\
                <div>Please run <pre>python -m {APPLICATION_NAME}.webview.build_client</pre></div>",
            content_type="text/html",
            status=404,
        )
    return web.FileResponse(CLIENT_PATH / "dist" / "index.html")


app.router.add_get("/", index)

sio.attach(app)


def rest_get(fn):
    """
    Add a REST (GET) route for the function, which can also be used for
    """

    @routes.get(f"/{fn.__name__}")
    async def handler(request: web.Request):
        result = await fn(**request.query)
        return web.json_response(result)

    # pass the function to the next decorator unchanged...
    return fn


@sio.event
async def connect(sid: str, environ, data=None):
    for topic, contents in api.state.topics.items():
        message = contents[-1] if len(contents) > 0 else None
        if message is not None:
            await sio.emit(topic, message, to=sid)
    logger.info(f"Connected: session ID {sid}")



@sio.event
def disconnect(sid):
    logger.info(f"Disconnected: session ID {sid}")



@sio.event
async def set_base_path(sid: str, pathlist: List[str]):
    path = str(Path(*pathlist))
    persistent_settings.set_value("base_path", path, application=APPLICATION_NAME)


async def disconnect_all_clients():
    # disconnect all clients:
    clients = list(sio.manager.rooms.get("/", {None: {}}).get(None).keys())
    for client in clients:
        await sio.disconnect(client)
    while clients:
        clients = list(sio.manager.rooms.get("/", {None: {}}).get(None).keys())
        await asyncio.sleep(0.1)


async def _shutdown():
    await disconnect_all_clients()
    logger.info("webserver shutdown tasks complete")
    await asyncio.sleep(0.1)
    raise web.GracefulExit()


api._shutdown = _shutdown

import argparse


@dataclass
class BumpsOptions:
    """provide type hints for arguments"""

    filename: Optional[str] = None
    headless: bool = True
    external: bool = False
    port: int = 0
    hub: Optional[str] = None
    fit: Optional[str] = None
    start: bool = False
    read_store: Optional[str] = None
    write_store: Optional[str] = None
    store: Optional[str] = None
    exit: bool = False
    serializer: SERIALIZERS = "dill"
    trace: bool = False
    parallel: int = 0
    path: Optional[str] = None
    no_auto_history: bool = False
    convergence_heartbeat: bool = False
    use_persistent_path: bool = False


OPTIONS_CLASS = BumpsOptions


def get_commandline_options(arg_defaults: Optional[Dict] = None):
    parser = argparse.ArgumentParser()
<<<<<<< HEAD
    parser.add_argument("filename", nargs="?", help="problem file to load, .py or .json (serialized) fitproblem")
    # parser.add_argument('-d', '--debug', action='store_true', help='autoload modules on change')
    parser.add_argument("-x", "--headless", action="store_true", help="do not automatically load client in browser")
=======
    parser.add_argument(
        "filename",
        nargs="?",
        help="problem file to load, .py or .json (serialized) fitproblem",
    )
    # parser.add_argument('-d', '--debug', action='store_true', help='autoload modules on change')
    parser.add_argument(
        "-x",
        "--headless",
        action="store_true",
        help="do not automatically load client in browser",
    )
>>>>>>> 481f3df1
    parser.add_argument(
        "--external",
        action="store_true",
        help="listen on all interfaces, including external (local connections only if not set)",
    )
<<<<<<< HEAD
    parser.add_argument("-p", "--port", default=0, type=int, help="port on which to start the server")
    parser.add_argument(
        "--hub", default=None, type=str, help="api address of parent hub (only used when called as subprocess)"
=======
    parser.add_argument(
        "-p", "--port", default=0, type=int, help="port on which to start the server"
    )
    parser.add_argument(
        "--hub",
        default=None,
        type=str,
        help="api address of parent hub (only used when called as subprocess)",
>>>>>>> 481f3df1
    )
    parser.add_argument(
        "--fit",
        default=None,
        type=str,
        choices=list(api.FITTERS_BY_ID.keys()),
        help="fitting engine to use; see manual for details",
    )
<<<<<<< HEAD
    parser.add_argument("--start", action="store_true", help="start fit when problem loaded")
    parser.add_argument("--store", default=None, type=str, help="set read_store and write_store to same file")
    parser.add_argument(
        "--read_store", default=None, type=str, help="read initial session state from file (overrides --store)"
    )
    parser.add_argument(
        "--write_store", default=None, type=str, help="output file for session state (overrides --store)"
=======
    parser.add_argument(
        "--start", action="store_true", help="start fit when problem loaded"
    )
    parser.add_argument(
        "--store",
        default=None,
        type=str,
        help="set read_store and write_store to same file",
    )
    parser.add_argument(
        "--read_store",
        default=None,
        type=str,
        help="read initial session state from file (overrides --store)",
    )
    parser.add_argument(
        "--write_store",
        default=None,
        type=str,
        help="output file for session state (overrides --store)",
>>>>>>> 481f3df1
    )
    parser.add_argument(
        "--exit",
        action="store_true",
        help="end process when fit complete (fit results lost unless write_store is specified)",
    )
    parser.add_argument(
        "--serializer",
        default=OPTIONS_CLASS.serializer,
        type=str,
        choices=["pickle", "dill", "dataclass"],
        help="strategy for serializing problem, will use value from store if it has already been defined",
    )
    parser.add_argument(
<<<<<<< HEAD
        "--trace", action="store_true", help="enable memory tracing (prints after every uncertainty update in dream)"
=======
        "--trace",
        action="store_true",
        help="enable memory tracing (prints after every uncertainty update in dream)",
>>>>>>> 481f3df1
    )
    parser.add_argument(
        "--parallel",
        default=0,
        type=int,
        help="run fit using multiprocessing for parallelism; use --parallel=0 for all cpus",
    )
<<<<<<< HEAD
    parser.add_argument("--path", default=None, type=str, help="set initial path for save and load dialogs")
=======
    parser.add_argument(
        "--path",
        default=None,
        type=str,
        help="set initial path for save and load dialogs",
    )
>>>>>>> 481f3df1
    parser.add_argument(
        "--no_auto_history",
        action="store_true",
        help="disable auto-appending problem state to history on load and at fit end",
    )
    parser.add_argument(
        "--convergence_heartbeat",
        action="store_true",
        help="enable convergence heartbeat for jupyter kernel (keeps kernel alive during fit)",
    )
    parser.add_argument(
        "--use_persistent_path",
        action="store_true",
        help="save most recently used path to disk for persistence between sessions",
    )
    # parser.add_argument('-c', '--config-file', type=str, help='path to JSON configuration to load')
    namespace = OPTIONS_CLASS()
    if arg_defaults is not None:
        logger.debug(f"arg_defaults: {arg_defaults}")
        for k, v in arg_defaults.items():
            setattr(namespace, k, v)
    args = parser.parse_args(namespace=namespace)
    return args


def wrap_with_sid(function: Callable):
    """
    throw away first parameter sid: str
    for compatibility with socket.io
    (none of the API functions use sid value)
    """

    @functools.wraps(function)
    async def with_sid(sid: str, *args, **kwargs):
        return await function(*args, **kwargs)

    return with_sid


def setup_sio_api():
    api.EMITTERS["socketio"] = sio.emit
    for name, action in api.REGISTRY.items():
        sio.on(name, handler=wrap_with_sid(action))
        rest_get(action)


def enable_convergence_kernel_heartbeat():
    from comm import create_comm

    comm = create_comm(target_name="heartbeat")

    async def send_heartbeat_on_convergence(event: str, *args, **kwargs):
        if event == "updated_convergence":
            comm.send({"status": "alive"})

    api.EMITTERS["convergence_heartbeat"] = send_heartbeat_on_convergence


<<<<<<< HEAD
def setup_app(sock: Optional[socket.socket] = None, options: OPTIONS_CLASS = OPTIONS_CLASS()):
=======
def setup_app(
    sock: Optional[socket.socket] = None, options: OPTIONS_CLASS = OPTIONS_CLASS()
):
>>>>>>> 481f3df1
    static_assets_path = CLIENT_PATH / "dist" / "assets"

    if static_assets_path.exists():
        app.router.add_static("/assets", static_assets_path)

    if options.use_persistent_path:
        api.state.base_path = persistent_settings.get_value(
            "base_path", str(Path().absolute()), application=APPLICATION_NAME
        )
    elif options.path is not None and Path(options.path).exists():
        api.state.base_path = options.path
    else:
        api.state.base_path = str(Path.cwd().absolute())

    if options.read_store is not None and options.store is not None:
        warnings.warn(
            "read_store and store are both set; read_store will be used to initialize state"
        )
    if options.write_store is not None and options.store is not None:
        warnings.warn(
            "write_store and store are both set; write_store will be used to save state"
        )

    read_store = options.read_store if options.read_store is not None else options.store
    write_store = (
        options.write_store if options.write_store is not None else options.store
    )
    if read_store is not None:
        read_store_path = Path(read_store).absolute()
        api.state.read_session_file(str(read_store_path))
        if write_store is None:
            api.state.shared.session_output_file = dict(
<<<<<<< HEAD
                pathlist=list(read_store_path.parent.parts), filename=read_store_path.name
=======
                pathlist=list(read_store_path.parent.parts),
                filename=read_store_path.name,
>>>>>>> 481f3df1
            )
    if write_store is not None:
        write_store_path = Path(write_store).absolute()
        api.state.shared.session_output_file = dict(
            pathlist=list(write_store_path.parent.parts), filename=write_store_path.name
        )
        api.state.shared.autosave_session = True

    if api.state.problem.serializer is None or api.state.problem.serializer == "":
        api.state.problem.serializer = options.serializer

    if options.no_auto_history:
        api.state.shared.autosave_history = False

    if options.trace:
        global TRACE_MEMORY
        TRACE_MEMORY = True
        api.TRACE_MEMORY = True

    # app.on_startup.append(lambda App: publish('', 'local_file_path', Path().absolute().parts))
    if options.fit is not None:
<<<<<<< HEAD
        app.on_startup.append(lambda App: api.state.shared.set("selected_fitter", options.fit))
=======
        app.on_startup.append(
            lambda App: api.state.shared.set("selected_fitter", options.fit)
        )
>>>>>>> 481f3df1

    fitter_id = options.fit
    if fitter_id is None:
        fitter_id = api.state.shared.selected_fitter
    if fitter_id is None or fitter_id is UNDEFINED:
        fitter_id = "amoeba"
    fitter_settings = api.FITTER_DEFAULTS[fitter_id]

    api.state.parallel = options.parallel

    # if args.steps is not None:
    #     fitter_settings["steps"] = args.steps

    if options.filename is not None:
        filepath = Path(options.filename).absolute()
        pathlist = list(filepath.parent.parts)
        filename = filepath.name
        logger.debug(f"fitter for filename {filename} is {fitter_id}")

        async def load_problem(App=None):
            await api.load_problem_file(pathlist, filename)

        app.on_startup.append(load_problem)

    if options.start:

        async def start_fit(App=None):
            if api.state.problem is not None:
<<<<<<< HEAD
                await api.start_fit_thread(fitter_id, fitter_settings["settings"], options.exit)
=======
                await api.start_fit_thread(
                    fitter_id, fitter_settings["settings"], options.exit
                )
>>>>>>> 481f3df1

        app.on_startup.append(start_fit)
    else:
        # signal that no fit is running at startup, even if a fit was
        # interrupted and the state was saved:
        app.on_startup.append(lambda App: api.state.shared.set("active_fit", {}))

    async def notice(message: str):
        logger.info(message)

    app.on_cleanup.append(lambda App: notice("cleanup task"))
    app.on_shutdown.append(lambda App: notice("shutdown task"))
    # not sure why, but have to call shutdown twice to get it to work:
    app.on_shutdown.append(lambda App: api.shutdown())
    app.on_shutdown.append(lambda App: notice("shutdown complete"))

    # set initial path to cwd:
    app.add_routes(routes)
    hostname = "localhost" if not options.external else "0.0.0.0"

    if sock is None:
        sock = socket.socket(socket.AF_INET, socket.SOCK_STREAM)
        sock.setsockopt(socket.SOL_SOCKET, socket.SO_REUSEADDR, 1)
        sock.bind((hostname, options.port))
    host, port = sock.getsockname()
    api.state.hostname = host
    api.state.port = port
    if options.hub is not None:

        async def register_instance(application: web.Application):
            async with ClientSession() as client_session:
<<<<<<< HEAD
                await client_session.post(options.hub, json={"host": hostname, "port": port})
=======
                await client_session.post(
                    options.hub, json={"host": hostname, "port": port}
                )
>>>>>>> 481f3df1

        app.on_startup.append(register_instance)
    if not options.headless:
        import webbrowser

        async def open_browser(app: web.Application):
            loop = asyncio.get_event_loop()
<<<<<<< HEAD
            loop.call_later(0.5, lambda: webbrowser.open_new_tab(f"http://{hostname}:{port}/"))
=======
            loop.call_later(
                0.5, lambda: webbrowser.open_new_tab(f"http://{hostname}:{port}/")
            )
>>>>>>> 481f3df1

        app.on_startup.append(open_browser)

    if options.convergence_heartbeat:
        enable_convergence_kernel_heartbeat()

    if TRACE_MEMORY:
        import tracemalloc

        tracemalloc.start()

    return sock


def main(options: Optional[OPTIONS_CLASS] = None, sock: Optional[socket.socket] = None):
    # this entrypoint will be used to start gui, so set headless = False
    # (other contexts e.g. jupyter notebook will directly call start_app)
    logger.addHandler(console_handler)
    options = (
        get_commandline_options(arg_defaults={"headless": False})
        if options is None
        else options
    )
    logger.info(dict(options=options))
    setup_sio_api()
    runsock = setup_app(options=options, sock=None)
    web.run_app(app, sock=runsock)


async def start_app(
    options: OPTIONS_CLASS = OPTIONS_CLASS(),
    sock: socket.socket = None,
    jupyter_link: bool = False,
    jupyter_heartbeat: bool = False,
):
    # this function is called from jupyter notebook, so set headless = True
    options.headless = True
    # redirect logging to a list
    logger.addHandler(list_handler)
    setup_sio_api()
    runsock = setup_app(options=options, sock=sock)
    runner = web.AppRunner(app, handle_signals=False)
    await runner.setup()
    site = web.SockSite(runner, sock=runsock)
    await site.start()

    if jupyter_heartbeat:
        enable_convergence_kernel_heartbeat()

    if jupyter_link:
        return open_tab_link()
    else:
        url = get_server_url()
        print(f"webserver started: {url}")


def create_server_task():
    return asyncio.create_task(start_app())


def get_server_url():
    from bumps.webview.server import api

    port = getattr(api.state, "port", None)
    if port is None:
        raise ValueError("The web server has not been started.")

    # detect if running through Jupyter Hub
    if "JUPYTERHUB_SERVICE_PREFIX" in os.environ:
        url = f"{os.environ['JUPYTERHUB_SERVICE_PREFIX']}/proxy/{port}/"
    elif api.state.hostname in ("localhost", "127.0.0.1"):  # local server
        url = f"http://{api.state.hostname}:{port}/"
    else:  # external server, e.g. TACC
        url = f"/proxy/{port}/"
    return url


<<<<<<< HEAD
def display_inline_jupyter(width: Union[str, int] = "100%", height: Union[str, int] = 600, single_panel=None) -> None:
=======
def display_inline_jupyter(
    width: Union[str, int] = "100%", height: Union[str, int] = 600, single_panel=None
) -> None:
>>>>>>> 481f3df1
    """
    Display the web server in an iframe.

    This is useful for displaying the web server in a Jupyter notebook.

    :param width: The width of the iframe.
    :param height: The height of the iframe.
    """
    from IPython.display import display, IFrame

    url = get_server_url()
    kwargs = dict(single_panel=single_panel) if single_panel is not None else {}
    display(
        IFrame(
            src=url,
            width=width,
            height=height,
            extras=['style="resize: both;"'],
            **kwargs,
        )
    )



def open_tab_link(single_panel=None) -> None:
    """
    Open the web server in a new tab in the default web browser.
    """
    from IPython.display import Javascript, display, HTML

    url = get_server_url()
    if single_panel is not None:
        url += f"?single_panel={single_panel}"
    src = f'<h3><a href="{url}" target="_blank">Open Webview in Tab</a></h3>'
    display(HTML(src))


if __name__ == "__main__":
    main()<|MERGE_RESOLUTION|>--- conflicted
+++ resolved
@@ -88,11 +88,9 @@
     logger.info(f"Connected: session ID {sid}")
 
 
-
 @sio.event
 def disconnect(sid):
     logger.info(f"Disconnected: session ID {sid}")
-
 
 
 @sio.event
@@ -152,11 +150,6 @@
 
 def get_commandline_options(arg_defaults: Optional[Dict] = None):
     parser = argparse.ArgumentParser()
-<<<<<<< HEAD
-    parser.add_argument("filename", nargs="?", help="problem file to load, .py or .json (serialized) fitproblem")
-    # parser.add_argument('-d', '--debug', action='store_true', help='autoload modules on change')
-    parser.add_argument("-x", "--headless", action="store_true", help="do not automatically load client in browser")
-=======
     parser.add_argument(
         "filename",
         nargs="?",
@@ -169,26 +162,17 @@
         action="store_true",
         help="do not automatically load client in browser",
     )
->>>>>>> 481f3df1
     parser.add_argument(
         "--external",
         action="store_true",
         help="listen on all interfaces, including external (local connections only if not set)",
     )
-<<<<<<< HEAD
     parser.add_argument("-p", "--port", default=0, type=int, help="port on which to start the server")
-    parser.add_argument(
-        "--hub", default=None, type=str, help="api address of parent hub (only used when called as subprocess)"
-=======
-    parser.add_argument(
-        "-p", "--port", default=0, type=int, help="port on which to start the server"
-    )
     parser.add_argument(
         "--hub",
         default=None,
         type=str,
         help="api address of parent hub (only used when called as subprocess)",
->>>>>>> 481f3df1
     )
     parser.add_argument(
         "--fit",
@@ -197,18 +181,7 @@
         choices=list(api.FITTERS_BY_ID.keys()),
         help="fitting engine to use; see manual for details",
     )
-<<<<<<< HEAD
     parser.add_argument("--start", action="store_true", help="start fit when problem loaded")
-    parser.add_argument("--store", default=None, type=str, help="set read_store and write_store to same file")
-    parser.add_argument(
-        "--read_store", default=None, type=str, help="read initial session state from file (overrides --store)"
-    )
-    parser.add_argument(
-        "--write_store", default=None, type=str, help="output file for session state (overrides --store)"
-=======
-    parser.add_argument(
-        "--start", action="store_true", help="start fit when problem loaded"
-    )
     parser.add_argument(
         "--store",
         default=None,
@@ -226,7 +199,6 @@
         default=None,
         type=str,
         help="output file for session state (overrides --store)",
->>>>>>> 481f3df1
     )
     parser.add_argument(
         "--exit",
@@ -241,13 +213,9 @@
         help="strategy for serializing problem, will use value from store if it has already been defined",
     )
     parser.add_argument(
-<<<<<<< HEAD
-        "--trace", action="store_true", help="enable memory tracing (prints after every uncertainty update in dream)"
-=======
         "--trace",
         action="store_true",
         help="enable memory tracing (prints after every uncertainty update in dream)",
->>>>>>> 481f3df1
     )
     parser.add_argument(
         "--parallel",
@@ -255,16 +223,12 @@
         type=int,
         help="run fit using multiprocessing for parallelism; use --parallel=0 for all cpus",
     )
-<<<<<<< HEAD
-    parser.add_argument("--path", default=None, type=str, help="set initial path for save and load dialogs")
-=======
     parser.add_argument(
         "--path",
         default=None,
         type=str,
         help="set initial path for save and load dialogs",
     )
->>>>>>> 481f3df1
     parser.add_argument(
         "--no_auto_history",
         action="store_true",
@@ -323,13 +287,7 @@
     api.EMITTERS["convergence_heartbeat"] = send_heartbeat_on_convergence
 
 
-<<<<<<< HEAD
 def setup_app(sock: Optional[socket.socket] = None, options: OPTIONS_CLASS = OPTIONS_CLASS()):
-=======
-def setup_app(
-    sock: Optional[socket.socket] = None, options: OPTIONS_CLASS = OPTIONS_CLASS()
-):
->>>>>>> 481f3df1
     static_assets_path = CLIENT_PATH / "dist" / "assets"
 
     if static_assets_path.exists():
@@ -345,29 +303,19 @@
         api.state.base_path = str(Path.cwd().absolute())
 
     if options.read_store is not None and options.store is not None:
-        warnings.warn(
-            "read_store and store are both set; read_store will be used to initialize state"
-        )
+        warnings.warn("read_store and store are both set; read_store will be used to initialize state")
     if options.write_store is not None and options.store is not None:
-        warnings.warn(
-            "write_store and store are both set; write_store will be used to save state"
-        )
+        warnings.warn("write_store and store are both set; write_store will be used to save state")
 
     read_store = options.read_store if options.read_store is not None else options.store
-    write_store = (
-        options.write_store if options.write_store is not None else options.store
-    )
+    write_store = options.write_store if options.write_store is not None else options.store
     if read_store is not None:
         read_store_path = Path(read_store).absolute()
         api.state.read_session_file(str(read_store_path))
         if write_store is None:
             api.state.shared.session_output_file = dict(
-<<<<<<< HEAD
-                pathlist=list(read_store_path.parent.parts), filename=read_store_path.name
-=======
                 pathlist=list(read_store_path.parent.parts),
                 filename=read_store_path.name,
->>>>>>> 481f3df1
             )
     if write_store is not None:
         write_store_path = Path(write_store).absolute()
@@ -389,13 +337,7 @@
 
     # app.on_startup.append(lambda App: publish('', 'local_file_path', Path().absolute().parts))
     if options.fit is not None:
-<<<<<<< HEAD
         app.on_startup.append(lambda App: api.state.shared.set("selected_fitter", options.fit))
-=======
-        app.on_startup.append(
-            lambda App: api.state.shared.set("selected_fitter", options.fit)
-        )
->>>>>>> 481f3df1
 
     fitter_id = options.fit
     if fitter_id is None:
@@ -424,13 +366,7 @@
 
         async def start_fit(App=None):
             if api.state.problem is not None:
-<<<<<<< HEAD
                 await api.start_fit_thread(fitter_id, fitter_settings["settings"], options.exit)
-=======
-                await api.start_fit_thread(
-                    fitter_id, fitter_settings["settings"], options.exit
-                )
->>>>>>> 481f3df1
 
         app.on_startup.append(start_fit)
     else:
@@ -462,13 +398,7 @@
 
         async def register_instance(application: web.Application):
             async with ClientSession() as client_session:
-<<<<<<< HEAD
                 await client_session.post(options.hub, json={"host": hostname, "port": port})
-=======
-                await client_session.post(
-                    options.hub, json={"host": hostname, "port": port}
-                )
->>>>>>> 481f3df1
 
         app.on_startup.append(register_instance)
     if not options.headless:
@@ -476,13 +406,7 @@
 
         async def open_browser(app: web.Application):
             loop = asyncio.get_event_loop()
-<<<<<<< HEAD
             loop.call_later(0.5, lambda: webbrowser.open_new_tab(f"http://{hostname}:{port}/"))
-=======
-            loop.call_later(
-                0.5, lambda: webbrowser.open_new_tab(f"http://{hostname}:{port}/")
-            )
->>>>>>> 481f3df1
 
         app.on_startup.append(open_browser)
 
@@ -501,11 +425,7 @@
     # this entrypoint will be used to start gui, so set headless = False
     # (other contexts e.g. jupyter notebook will directly call start_app)
     logger.addHandler(console_handler)
-    options = (
-        get_commandline_options(arg_defaults={"headless": False})
-        if options is None
-        else options
-    )
+    options = get_commandline_options(arg_defaults={"headless": False}) if options is None else options
     logger.info(dict(options=options))
     setup_sio_api()
     runsock = setup_app(options=options, sock=None)
@@ -560,13 +480,7 @@
     return url
 
 
-<<<<<<< HEAD
 def display_inline_jupyter(width: Union[str, int] = "100%", height: Union[str, int] = 600, single_panel=None) -> None:
-=======
-def display_inline_jupyter(
-    width: Union[str, int] = "100%", height: Union[str, int] = 600, single_panel=None
-) -> None:
->>>>>>> 481f3df1
     """
     Display the web server in an iframe.
 
@@ -590,7 +504,6 @@
     )
 
 
-
 def open_tab_link(single_panel=None) -> None:
     """
     Open the web server in a new tab in the default web browser.
