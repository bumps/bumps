r"""
Exported names.

Usage:

    import bumps.names as bp
    ...
    bp.FitProblem(experiment)

In model definition scripts, rather than importing symbols one by one,
you can simply perform::

    from bumps.names import *

This is bad style for library and applications but convenient for
model scripts.

The following symbols are defined:

- *np* for the `numpy <http://docs.scipy.org/doc/numpy/reference>`_ array package
- *sys* for the python `sys <https://docs.python.org/2/library/sys.html>`_ module

Math functions:

- math constants: *inf*, *pi*, *e*
- exponentials: *exp*, *log*, *log10*, *sqrt*
- *degrees*, *radians*
- radians trig: *sin*, *cos*, *tan*, *arcsin*, *arccos*, *arctan*, *arctan2*
- degrees trig: *sind*, *cosd*, *tand*, *arcsind*, *arccosd*, *arctand*, *arctan2d*
- hyperbolic trig: *sinh*, *cosh*, *tanh*, *arcsinh*, *arccosh*, *arctanh*
- :mod:`pmath <bumps.pmath>` for *pmath.min()* and *pmath.max()*

Problem definition functions:

- :class:`Parameter <bumps.parameter.Parameter>` for defining parameters
- :class:`FreeVariables <bumps.parameter.FreeVariables>` for defining shared parameters
- :class:`Distribution <bumps.bounds.Distribution>` for indicating prior
    probability for a model parameter
- :class:`Curve <bumps.curve.Curve>` for defining models from functions
- :class:`PoissonCurve <bumps.curve.PoissonCurve>` for modelling data with Poisson uncertainty
- :class:`PDF <bumps.pdfwrapper.PDF>` for fitting a probability distribution directly
- :class:`FitProblem <bumps.fitproblem.FitProblem>` for defining the fit.

Jupyter notebook functions:

- Simple fitter: :func:`bumps.fitters.fit`, :func:`bumps.fitters.plot_convergence`
- Webview server: `bumps.webview.server.webserver.start_bumps`,
  `bumps.webview.server.webserver.display_bumps`
- MCMC save/load: :func:`bumps.fitters.load_session`,
  :func:`bumps.fitters.load_fit_from_session`,
  :func:`bumps.fitters.load_fit_from_export`
"""

# __all__ = [ 'sys', 'np', 'inf', 'pmath',
#    'Parameter', 'FreeVariables', 'Distribution', 'PDF', 'Curve', 'PoissonCurve',
#        'FitProblem' ]

import sys
import numpy as np

# === math functions ===
# Useful math functions, with support for delayed evaluation in parameter expressions.
# Because parameters have methods for sin, cos, etc., numpy functions on parameter expressions
# are automatically returned as parameter expressions, but when the arguments are simple
# floats, the floating point value is returned immediately.
from numpy import inf, pi, e
from numpy import exp, log, log10, sqrt
from numpy import degrees, radians
from numpy import sin, cos, tan, arcsin, arccos, arctan, arctan2
from numpy import sinh, cosh, tanh, arcsinh, arccosh, arctanh

# These functions always return expressions, never immediate values
from .parameter import sind, cosd, tand, arcsind, arccosd, arctand, arctan2d

# Not importing min, max since "from bumps.names import *" shouldn't override builtins
# from .parameter import min, max
from . import pmath

# === problem definition ===
from .parameter import Parameter, FreeVariables
from .bounds import Distribution
from .pdfwrapper import PDF, VectorPDF, DirectProblem
from .curve import Curve, PoissonCurve
from .fitproblem import FitProblem, Fitness
<<<<<<< HEAD
from .fitters import fit
=======

# No longer used in bumps
# from .util import relative_import

# === jupyter notebook support ===
from .webview.server.webserver import start_bumps, display_bumps
from .fitproblem import load_problem
from .fitters import (
    fit,
    plot_convergence,
    show_results,
    load_session,
    load_fit_from_session,
    load_fit_from_export,
    get_fit_from_webview,
    help,
    save_fit,
)
from .webview.server.api import (
    set_problem,
    start_fit_thread,
    wait_for_fit_complete,
    export_fit,
)
>>>>>>> 580ceaaf
<|MERGE_RESOLUTION|>--- conflicted
+++ resolved
@@ -82,9 +82,6 @@
 from .pdfwrapper import PDF, VectorPDF, DirectProblem
 from .curve import Curve, PoissonCurve
 from .fitproblem import FitProblem, Fitness
-<<<<<<< HEAD
-from .fitters import fit
-=======
 
 # No longer used in bumps
 # from .util import relative_import
@@ -108,5 +105,4 @@
     start_fit_thread,
     wait_for_fit_complete,
     export_fit,
-)
->>>>>>> 580ceaaf
+)