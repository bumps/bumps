"""
Parallel and serial mapper implementations.

The API is a bit crufty since interprocess communication has evolved from
the original implementation. And the names are misleading.

Usage::

    Mapper.start_worker(problem)
    mapper = Mapper.start_mapper(problem, None, cpus)
    result = mapper(points)
    ...
    mapper = Mapper.start_mapper(problem, None, cpus)
    result = mapper(points)
    Mapper.stop_mapper()
"""

import sys
import os
import signal

# {{{ http://code.activestate.com/recipes/496767/ (r1)
# Converted to use ctypes by Paul Kienzle


PROCESS_ALL_ACCESS = 0x1F0FFF


def can_pickle(problem, check=False):
    """
    Returns True if *problem* can be pickled.

    If this method returns False then MPMapper cannot be used and
    SerialMapper should be used instead.

    If *check* is True then call *nllf()* on the duplicated object as a
    "smoke test" to verify that the function will run after copying. This
    is not foolproof. For example, access to a database may work in the
    duplicated object because the connection is open and available in the
    current process, but it will fail when trying to run on a remote machine.
    """
    try:
        import dill
    except ImportError:
        dill = None
        import pickle
    try:
        if dill is not None:
            dup = dill.loads(dill.dumps(problem, recurse=True))
        else:
            dup = pickle.loads(pickle.dumps(problem))
        if check:
            dup.nllf()
        return True
    except Exception:
        return False


def setpriority(pid=None, priority=1):
    """
    Set The Priority of a Windows Process.  Priority is a value between 0-5
    where 2 is normal priority and 5 is maximum.  Default sets the priority
    of the current python process but can take any valid process ID.
    """

    # import win32api,win32process,win32con
    from ctypes import windll

    priorityclasses = [
        0x40,  # IDLE_PRIORITY_CLASS,
        0x4000,  # BELOW_NORMAL_PRIORITY_CLASS,
        0x20,  # NORMAL_PRIORITY_CLASS,
        0x8000,  # ABOVE_NORMAL_PRIORITY_CLASS,
        0x80,  # HIGH_PRIORITY_CLASS,
        0x100,  # REALTIME_PRIORITY_CLASS
    ]
    if pid is None:
        pid = windll.kernel32.GetCurrentProcessId()
    handle = windll.kernel32.OpenProcess(PROCESS_ALL_ACCESS, True, pid)
    windll.kernel32.SetPriorityClass(handle, priorityclasses[priority])


# end of http://code.activestate.com/recipes/496767/ }}}


def nice():
    if os.name == "nt":
        setpriority(priority=1)
    else:
        os.nice(5)


# Noise so that the type checker is happy
class BaseMapper(object):
    has_problem = False

    @staticmethod
    def start_worker(problem):
        """Called with the problem to initialize the worker"""
        raise NotImplementedError()

    @staticmethod
    def start_mapper(problem, modelargs=None, cpus=0):
        """Called with the problem on a new fit."""
        raise NotImplementedError()

    # TODO: deprecate mapper parameter
    @staticmethod
    def stop_mapper(mapper=None):
        raise NotImplementedError()


class SerialMapper(BaseMapper):
    @staticmethod
    def start_worker(problem):
        pass

    @staticmethod
    def start_mapper(problem, modelargs=None, cpus=0):
        # Note: map is n iterator in python 3.x
        return lambda points: list(map(problem.nllf, points))

    @staticmethod
    def stop_mapper(mapper=None):
        pass


# Load the problem in the remote process rather than pickling
# def _MP_load_problem(*modelargs):
#    from .fitproblem import load_problem
#    _MP_set_problem(load_problem(*modelargs))


def _MP_setup(namespace):
    # Using MPMapper class variables to store worker globals.
    # It doesn't matter if they conflict with the controller values since
    # they are in a different process.
    signal.signal(signal.SIGINT, signal.SIG_IGN)
    MPMapper.namespace = namespace
    nice()


def _MP_run_problem(problem_point_pair):
    problem_id, point = problem_point_pair
    if problem_id != MPMapper.problem_id:
        # print(f"Fetching problem {problem_id} from namespace")
        # Problem is pickled using dill when it is available
        try:
            import dill

            MPMapper.problem = dill.loads(MPMapper.namespace.pickled_problem)
        except ImportError:
            MPMapper.problem = MPMapper.namespace.problem
        MPMapper.problem_id = problem_id
    return MPMapper.problem.nllf(point)


class MPMapper(BaseMapper):
    # Note: suprocesses are using the same variables
    pool = None
    manager = None
    namespace = None
    problem_id = 0

    @staticmethod
    def start_worker(problem):
        pass

    @staticmethod
    def start_mapper(problem, modelargs=None, cpus=0):
        import multiprocessing

        # Set up the process pool on the first call.
        if MPMapper.pool is None:
            # Create a sync namespace to distribute the problem description.
            MPMapper.manager = multiprocessing.Manager()
            MPMapper.namespace = MPMapper.manager.Namespace()
            # Start the process pool, sending the namespace handle
            if cpus == 0:
                cpus = multiprocessing.cpu_count()
            MPMapper.pool = multiprocessing.Pool(cpus, _MP_setup, (MPMapper.namespace,))

        # Increment the problem number and store the problem in the namespace.
        # The store action uses pickle to transfer python objects to the
        # manager process. Since this may fail for lambdas and for functions
        # defined within the model file, instead use dill (if available)
        # to pickle the problem before storing.
        MPMapper.problem_id += 1
        try:
            import dill

            MPMapper.namespace.pickled_problem = dill.dumps(problem, recurse=True)
        except ImportError:
            MPMapper.namespace.problem = problem
        ## Store the modelargs and the problem name if pickling doesn't work
        # MPMapper.namespace.modelargs = modelargs

        # Set the mapper to send problem_id/point value pairs
        def mapper(points):
            try:
                return MPMapper.pool.map(_MP_run_problem, ((MPMapper.problem_id, p) for p in points))
            except KeyboardInterrupt:
                MPMapper.stop_mapper()

        return mapper

    @staticmethod
    def stop_mapper(mapper=None):
        # reset pool and manager
        if MPMapper.pool is not None:
            MPMapper.pool.terminate()
            MPMapper.pool = None
            MPMapper.manager.shutdown()
            MPMapper.manager = None
            MPMapper.namespace = None
        # Don't reset problem id; it keeps count even when mapper is restarted.
        ##MPMapper.problem_id = 0


def _MPI_set_problem(problem, comm, root=0):
    import dill

    pickled_problem = dill.dumps(problem, recurse=True) if comm.rank == root else None
    pickled_problem = comm.bcast(pickled_problem, root=root)
    return problem if comm.rank == root else dill.loads(pickled_problem)


def _MPI_map(problem, points, comm, root=0):
    import numpy as np
    from mpi4py import MPI

    # print(f"{comm.rank}: mapping points")

    # Send number of points and number of variables per point.
    # root: return result if there are points otherwise return False
    # worker: return True if there are points otherwise return False
    npoints, nvars = comm.bcast(points.shape if comm.rank == root else None, root=root)
    if npoints == 0:
        return False

    # Divvy points equally across all processes
    whole = points if comm.rank == root else None
    idx = np.arange(comm.size)
    size = np.ones(comm.size, idx.dtype) * (npoints // comm.size) + (idx < npoints % comm.size)
    offset = np.cumsum(np.hstack((0, size[:-1])))
    part = np.empty((size[comm.rank], nvars), dtype="d")
    comm.Scatterv((whole, (size * nvars, offset * nvars), MPI.DOUBLE), (part, MPI.DOUBLE), root=root)

    # Evaluate models assigned to each processor
    partial_result = np.array([problem.nllf(pk) for pk in part], dtype="d")

    # Collect results
    result = np.empty(npoints, dtype="d") if comm.rank == root else True
    comm.Barrier()
    comm.Gatherv((partial_result, MPI.DOUBLE), (result, (size, offset), MPI.DOUBLE), root=root)
    comm.Barrier()
    return result


def using_mpi():
<<<<<<< HEAD
    # mpich: PMI_HOST, PMI_RANK, PMI_SIZE, MPI_LOCALRANKID
    # openmp: PMIX_HOSTNAME, OMPI_COMM_WORLD_RANK, ...
    # impi_rt (intel):
    # msmpi (microsoft):
    # Wikipedia says only mpich and openmp ABIs, though that doesn't necessarily
    # mean they use the same environment variables.
    # slurm uses SLURM_* variables such as SLURM_CPUS_ON_NODE or SLURM_TASKS_PER_NODE
=======
    # Can look for environment variables defined by mpirun
    #   mpich: PMI_RANK, PMI_*, MPI_*
    #   openmp: OMPI_COMM_WORLD_RANK, OMPI_* PMIX_*
    #   impi_rt (intel): PMI_RANK I_MPI_* HYDRA_*
    #   msmpi (microsoft): PMI_RANK PMI_* MSMPI_*
    # TODO: Make sure that Slurm isn't setting MPI variables in the batch script.
    # I seem to recall some messiness with pmix variants on our local openmpi cluster
    # so I would rather look at OMP_COMM_WORLD_RANK
>>>>>>> 62fec5ec
    import os

    mpienv = [
        "OMPI_COMM_WORLD_RANK",  # OpenMPI
        "PMI_RANK",  # MPICH, MSMPI [Microsoft], IMPI_RT [Intel]
    ]
    return any(v in os.environ for v in mpienv)

    # The robust solution is as follows, but it requires opening the MPI ports.
    # This triggers a security box on the Mac asking to give the python interpreter
    # access to these ports. Given that there is no reason to run the MPI mapper
    # on a mac or windows box, I don't want to trigger this warning.
    from mpi4py import MPI

    try:
        comm = MPI.COMM_WORLD
        return comm.size > 1
    finally:
        return False


class MPIMapper(BaseMapper):
    has_problem = True
    """For MPIMapper only the worker is initialized with the fit problem."""

    @staticmethod
    def start_worker(problem):
        """
        Start the worker process.

        For the main process this does nothing and returns immediately. The
        worker processes never return.

        Each worker sits in a loop waiting for the next batch of points
        for the problem, or for the next problem. Set t
        problem is set to None, then exit the process and never
        """
        from mpi4py import MPI

        comm, root = MPI.COMM_WORLD, 0
        MPIMapper.rank = comm.rank
        rank = comm.rank
        # print(f"MPI {rank} of {comm.size} initializing")

        # If worker, sit in a loop waiting for the next point.
        # If the point is empty, then wait for a new problem.
        # If the problem is None then we are done, otherwise wait for next point.
        if rank != root:
            # print(f"{rank}: looping")
            while True:
                result = _MPI_map(problem, None, comm, root)
                if not result:
                    problem = _MPI_set_problem(None, comm, root)
                    if problem is None:
                        break
                    # print(f"{rank}: changing problem")

            # print(f"{rank}: finalizing")
            MPI.Finalize()

            # Exit the program after the worker is done. Don't return
            # to the caller since that is continuing on with the main
            # thread, and in particular, attempting to rerun the fit on
            # each worker.
            # print(f"{rank}: Worker exiting")
            sys.exit(0)
            # print(f"{rank}: Worker exited")
        else:
            # Root initialization:
            MPIMapper.has_problem = problem is not None
            # print("mapper has problem", MPIMapper.has_problem)

    @staticmethod
    def start_mapper(problem, modelargs=None, cpus=0):
        # Only root can get here---worker is stuck in start_worker
        from mpi4py import MPI
        import numpy as np

        comm, root = MPI.COMM_WORLD, 0

        # Signal new problem then send it, but not on the first fit. We do this
        # so that we can still run MPI fits even if the problem itself cannot
        # be pickled, but only the first one. (You can still fit a series even
        # if the problem can't be pickled, but you will need to restart the
        # MPI job separately for each fit.)
        # Note: setting problem to None stops the program, so call finalize().
        mapper = lambda points: _MPI_map(problem, points, comm, root)
        if not MPIMapper.has_problem:  # Only true on the first fit
            # print(f"*** {comm.rank}: replacing problem")
            # Send an empty set of points to signal a new problem is coming.
            mapper(np.empty((0, 0), "d"))
            _MPI_set_problem(problem, comm, root)
            if problem is None:
                # print(f"{comm.rank}: finalizing root")
                MPI.Finalize()
        MPIMapper.has_problem = False
        return mapper

    @staticmethod
    def stop_mapper(mapper=None):
        # print("stopping mapper")
        # Set problem=None to stop the program.
        MPIMapper.start_mapper(None, None)<|MERGE_RESOLUTION|>--- conflicted
+++ resolved
@@ -258,15 +258,6 @@
 
 
 def using_mpi():
-<<<<<<< HEAD
-    # mpich: PMI_HOST, PMI_RANK, PMI_SIZE, MPI_LOCALRANKID
-    # openmp: PMIX_HOSTNAME, OMPI_COMM_WORLD_RANK, ...
-    # impi_rt (intel):
-    # msmpi (microsoft):
-    # Wikipedia says only mpich and openmp ABIs, though that doesn't necessarily
-    # mean they use the same environment variables.
-    # slurm uses SLURM_* variables such as SLURM_CPUS_ON_NODE or SLURM_TASKS_PER_NODE
-=======
     # Can look for environment variables defined by mpirun
     #   mpich: PMI_RANK, PMI_*, MPI_*
     #   openmp: OMPI_COMM_WORLD_RANK, OMPI_* PMIX_*
@@ -275,9 +266,6 @@
     # TODO: Make sure that Slurm isn't setting MPI variables in the batch script.
     # I seem to recall some messiness with pmix variants on our local openmpi cluster
     # so I would rather look at OMP_COMM_WORLD_RANK
->>>>>>> 62fec5ec
-    import os
-
     mpienv = [
         "OMPI_COMM_WORLD_RANK",  # OpenMPI
         "PMI_RANK",  # MPICH, MSMPI [Microsoft], IMPI_RT [Intel]
@@ -286,15 +274,14 @@
 
     # The robust solution is as follows, but it requires opening the MPI ports.
     # This triggers a security box on the Mac asking to give the python interpreter
-    # access to these ports. Given that there is no reason to run the MPI mapper
-    # on a mac or windows box, I don't want to trigger this warning.
-    from mpi4py import MPI
-
-    try:
-        comm = MPI.COMM_WORLD
-        return comm.size > 1
-    finally:
-        return False
+    # access to these ports. Since MPI use on Mac will be rare (only for problems
+    # that can't be pickled) we should avoid the confusing security box.
+    # from mpi4py import MPI
+    # try:
+    #     comm = MPI.COMM_WORLD
+    #     return comm.size > 1
+    # finally:
+    #     return False
 
 
 class MPIMapper(BaseMapper):
@@ -362,7 +349,9 @@
         # if the problem can't be pickled, but you will need to restart the
         # MPI job separately for each fit.)
         # Note: setting problem to None stops the program, so call finalize().
-        mapper = lambda points: _MPI_map(problem, points, comm, root)
+        def mapper(points):
+            _MPI_map(problem, points, comm, root)
+
         if not MPIMapper.has_problem:  # Only true on the first fit
             # print(f"*** {comm.rank}: replacing problem")
             # Send an empty set of points to signal a new problem is coming.
