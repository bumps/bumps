from copy import deepcopy
from enum import Enum
import numpy as np
from dataclasses import is_dataclass, fields, dataclass
import graphlib
import json
from importlib import import_module, metadata
import sys
from typing import Any, Dict, List, Literal, Optional, Tuple, TypedDict, Union
from types import GeneratorType
import traceback
import warnings
import asyncio
from collections import defaultdict

from . import plugin
from .util import SCHEMA_ATTRIBUTE_NAME, NumpyArray, get_libraries

DEBUG = False


class SCHEMA_VERSIONS(str, Enum):
    BUMPS_DRAFT_O1 = "bumps-draft-01"
    BUMPS_DRAFT_02 = "bumps-draft-02"
    BUMPS_DRAFT_03 = "bumps-draft-03"

<<<<<<< HEAD
SCHEMA = SCHEMA_VERSIONS.BUMPS_DRAFT_03
=======

SCHEMA = SCHEMA_VERSIONS.BUMPS_DRAFT_02
>>>>>>> 9b33fd18
REFERENCES_KEY = "references"
REFERENCE_IDENTIFIER = "$ref"
MISSING = object()
REFERENCE_TYPE_NAME = "Reference"
REFERENCE_TYPE = Literal["Reference"]
TYPE_KEY = "__class__"


@dataclass
class Reference:
    id: str
    type: REFERENCE_TYPE


JSON = Union[Dict[str, "JSON"], List["JSON"], str, int, float, bool, None]


class SerializedObject(TypedDict, total=True):
    schema: str
    object: JSON
    references: Dict[str, JSON]


def deserialize(serialized: SerializedObject, migration: bool = True):
    """rehydrate all items in serialzed['references'] then
    - reydrate all objects in serialized['object']
    - replacing `Reference` types with python objects from `references`
    """

    if migration:
        # first apply built-in migrations:
        _, serialized = migrate(serialized)
        # then apply plugin migrations:
        serialized = plugin.migrate_serialized(serialized)

    serialized_references = serialized[REFERENCES_KEY]
    references = {}

    dependency_graph = {}
    for ref_id, ref_obj in serialized_references.items():
        dependencies = set()
        _find_ref_dependencies(ref_obj, dependencies)
        dependency_graph[ref_id] = dependencies

    sorter = graphlib.TopologicalSorter(dependency_graph)
    for ref_id in sorter.static_order():
        # deserialize and put all references into self.references
        references[ref_id] = _rehydrate(serialized_references[ref_id], references)
    # references is now full of deserialized objects,
    # and we're ready to rehydrate the entire tree...

    return _rehydrate(serialized["object"], references)


#### deserializer helpers:
def _rehydrate(obj, references: Dict[str, object]):
    if isinstance(obj, dict):
        obj = obj.copy()
        t: str = obj.pop(TYPE_KEY, MISSING)
        if t == REFERENCE_TYPE_NAME:
            obj_id: str = obj.get("id", MISSING)
            if obj_id is MISSING:
                raise ValueError("object id is required for Reference type")
            # requires that self.references is populated with rehydrated objects:
            return references[obj_id]
        elif t == "bumps.util.NumpyArray":
            # skip processing values list in ndarray
            return _to_ndarray(obj)
        else:
            for key in obj:
                obj[key] = _rehydrate(obj[key], references)
            if t is MISSING:
                # no "type" provided, so no class to instantiate: return hydrated object
                return obj
                # obj values are now rehydrated: instantiate the class from 'type'
            else:
                try:
                    module_name, class_name = t.rsplit(".", 1)
                    # print(module_name, class_name)
                    klass = getattr(import_module(module_name), class_name)
                    hydrated = _instantiate(klass, t, obj)
                    return hydrated
                except Exception as e:
                    # there is a type, but it is not found...
                    raise ValueError("type %s not found!, error: %s" % (t, e), obj)
    elif isinstance(obj, list):
        # rehydrate all the items
        return [_rehydrate(v, references) for v in obj]
    else:
        # it's a bare value - just return
        return obj


def _instantiate(klass: type, typename: str, serialized: dict):
    s = serialized.copy()
    # if klass provides 'from_dict' method, use it -
    # otherwise use klass.__init__ directly.
    class_factory = getattr(klass, "from_dict", klass)
    try:
        hydrated = class_factory(**s)
    except Exception as e:
        print(class_factory, s, typename)
        raise e
    return hydrated


def _to_ndarray(obj: dict):
    return np.asarray(obj["values"], dtype=np.dtype(obj.get("dtype", float)))


def _find_ref_dependencies(obj, dependencies: set):
    if isinstance(obj, dict):
        if obj.get(TYPE_KEY, None) == REFERENCE_TYPE:
            dependencies.add(obj["id"])
        else:
            for v in obj.values():
                _find_ref_dependencies(v, dependencies)
    elif isinstance(obj, list):
        for v in obj:
            _find_ref_dependencies(v, dependencies)


#### end deserializer helpers


def serialize(obj, use_refs=True, add_libraries=True):
    references = {}

    def make_ref(obj_id: str):
        return {"id": obj_id, TYPE_KEY: REFERENCE_TYPE_NAME}

    def dataclass_to_dict(dclass, include=None, exclude=None):
        all_fields = fields(dclass)
        if include is not None:
            all_fields = [f for f in all_fields if f.name in include]
        elif exclude is not None:
            all_fields = [f for f in all_fields if not f.name in exclude and not f.name.startswith("_")]
        else:
            all_fields = [f for f in all_fields if not f.name.startswith("_")]
        cls = dclass.__class__
        fqn = f"{cls.__module__}.{cls.__qualname__}"
        output = dict([(f.name, obj_to_dict(getattr(dclass, f.name))) for f in all_fields])
        output[TYPE_KEY] = fqn
        return output

    def obj_to_dict(obj):
        if hasattr(obj, SCHEMA_ATTRIBUTE_NAME):
            schema_opts = getattr(obj, SCHEMA_ATTRIBUTE_NAME)
            include = schema_opts.get("include", None)
            exclude = schema_opts.get("exclude", None)
            use_ref = use_refs and hasattr(obj, "id")
            if (not use_ref) or (obj.id not in references):
                # only calculate dict if it's not already in refs, or if not using refs
                obj_dict = dataclass_to_dict(obj, include=include, exclude=exclude)
                if use_ref:
                    references.setdefault(obj.id, obj_dict)
            return make_ref(obj.id) if use_ref else obj_dict
        elif is_dataclass(obj):
            return dataclass_to_dict(obj)
        elif isinstance(obj, (list, tuple, GeneratorType)):
            return list(obj_to_dict(v) for v in obj)
        # elif isinstance(obj, GeneratorType) and issubclass(obj_type, Tuple):
        #     return tuple(to_dict(v) for v in obj)
        elif isinstance(obj, dict):
            return type(obj)((obj_to_dict(k), obj_to_dict(v)) for k, v in obj.items())
        elif isinstance(obj, np.ndarray) and obj.dtype.kind in ["f", "i", "U"]:
            return {TYPE_KEY: "bumps.util.NumpyArray", "dtype": str(obj.dtype), "values": obj.tolist()}
        elif isinstance(obj, np.ndarray) and obj.dtype.kind == "O":
            return obj_to_dict(obj.tolist())
        elif isinstance(obj, Enum):
            return obj_to_dict(obj.value)
        elif isinstance(obj, float):
            return str(obj) if np.isinf(obj) else obj
        elif isinstance(obj, int) or isinstance(obj, str) or obj is None:
            return obj
        else:
            raise ValueError("obj %s is not serializable" % str(obj))

    serialized = {"$schema": SCHEMA, "object": obj_to_dict(obj), REFERENCES_KEY: references}

    if add_libraries:
        serialized["libraries"] = get_libraries(obj)

    return serialized


def save_file(filename, problem):
    try:
        p = serialize(problem)
        with open(filename, "w") as fid:
            json.dump(p, fid)
    except Exception:
        traceback.print_exc()
        warnings.warn(f"failed to create JSON file {filename} for fit problem")


def load_file(filename):
    with open(filename, "r") as fid:
        serialized: SerializedObject = json.loads(fid.read())
        final_version, migrated = migrate(serialized)
        print("final version: ", final_version)
        return deserialize(migrated)


#### MIGRATIONS
def validate_version(version: str, variable_name="from_version"):
    if version not in list(SCHEMA_VERSIONS):
        raise ValueError(f"must choose a valid {variable_name} from this list: {[s.value for s in SCHEMA_VERSIONS]}")


def migrate(
    serialized: dict, from_version: Optional[SCHEMA_VERSIONS] = None, to_version: Optional[SCHEMA_VERSIONS] = SCHEMA
):
    """
    Migrate a serialized object from one version to another
    By default, the `from_version` is determined by inspection of the serialized object.
    This is overriden by setting the `from_version` keyword argument to a member of `SCHEMA_VERSIONS`

    Also by default, the target version is the current schema, which can be overriden with
    the `to_version` keyword argument
    """

    if from_version is None:
        from_version = serialized.get(
            "$schema", SCHEMA_VERSIONS.BUMPS_DRAFT_O1
        )  # fall back to first version if not specified

    validate_version(from_version, "from_version")
    validate_version(to_version, "to_version")

    current_version = from_version
    while current_version != to_version:
        print(f"migrating {current_version}...")
        current_version, serialized = MIGRATIONS[current_version](serialized)

    return current_version, serialized


def _migrate_draft_01_to_draft_02(serialized: dict):
    references = {}

    def rename_type(obj):
        if isinstance(obj, dict):
            t: str = obj.pop("type", obj.pop(TYPE_KEY, MISSING))
            # print(f"moving type to __class__ for id {obj.get('id', 'no id')}")
            if t is not MISSING:
                obj[TYPE_KEY] = t
            for v in obj.values():
                rename_type(v)
        elif isinstance(obj, list):
            for v in obj:
                rename_type(v)

    def build_references(obj):
        if isinstance(obj, dict):
            t: str = obj.get(TYPE_KEY, MISSING)
            obj_id: str = obj.get("id", MISSING)
            # if obj_id is not MISSING:
            #     print(f"building reference for id {obj_id}")
            if obj_id is not MISSING and not t in [MISSING, REFERENCE_TYPE_NAME]:
                if not obj_id in references:
                    references[obj_id] = deepcopy(obj)
                obj[TYPE_KEY] = REFERENCE_TYPE_NAME
                for k in list(obj.keys()):
                    if k not in [TYPE_KEY, "id"]:
                        del obj[k]
            for v in obj.values():
                build_references(v)
        elif isinstance(obj, list):
            for v in obj:
                build_references(v)

    rename_type(serialized)
    build_references(serialized)
    migrated = {
        "$schema": SCHEMA_VERSIONS.BUMPS_DRAFT_02.value,
        "object": serialized,
        "references": references,
    }
    return SCHEMA_VERSIONS.BUMPS_DRAFT_02, migrated

<<<<<<< HEAD
def _migrate_draft_02_to_draft_03(serialized: dict):
    # add migration code here
    def div_to_truediv(obj):
        # remove all 'div' operators and replace with 'truediv'
        if isinstance(obj, dict) and obj.get(TYPE_KEY, MISSING) == 'bumps.parameter.Expression':
            if obj.get('op', MISSING) == 'div':
                obj['op'] = 'truediv'
            for v in obj.get('args', []):
                div_to_truediv(v)
        elif isinstance(obj, dict):
            for k, v in obj.items():
                div_to_truediv(v)
        elif isinstance(obj, list):
            for v in obj:
                div_to_truediv(v)

    migrated = deepcopy(serialized)
    div_to_truediv(migrated)
    return SCHEMA_VERSIONS.BUMPS_DRAFT_03, migrated

MIGRATIONS = {
    SCHEMA_VERSIONS.BUMPS_DRAFT_O1: _migrate_draft_01_to_draft_02, 
    SCHEMA_VERSIONS.BUMPS_DRAFT_02: _migrate_draft_02_to_draft_03,
}
=======

MIGRATIONS = {SCHEMA_VERSIONS.BUMPS_DRAFT_O1: _migrate_draft_01_to_draft_02}
>>>>>>> 9b33fd18
<|MERGE_RESOLUTION|>--- conflicted
+++ resolved
@@ -24,12 +24,8 @@
     BUMPS_DRAFT_02 = "bumps-draft-02"
     BUMPS_DRAFT_03 = "bumps-draft-03"
 
-<<<<<<< HEAD
+
 SCHEMA = SCHEMA_VERSIONS.BUMPS_DRAFT_03
-=======
-
-SCHEMA = SCHEMA_VERSIONS.BUMPS_DRAFT_02
->>>>>>> 9b33fd18
 REFERENCES_KEY = "references"
 REFERENCE_IDENTIFIER = "$ref"
 MISSING = object()
@@ -311,15 +307,15 @@
     }
     return SCHEMA_VERSIONS.BUMPS_DRAFT_02, migrated
 
-<<<<<<< HEAD
+
 def _migrate_draft_02_to_draft_03(serialized: dict):
     # add migration code here
     def div_to_truediv(obj):
         # remove all 'div' operators and replace with 'truediv'
-        if isinstance(obj, dict) and obj.get(TYPE_KEY, MISSING) == 'bumps.parameter.Expression':
-            if obj.get('op', MISSING) == 'div':
-                obj['op'] = 'truediv'
-            for v in obj.get('args', []):
+        if isinstance(obj, dict) and obj.get(TYPE_KEY, MISSING) == "bumps.parameter.Expression":
+            if obj.get("op", MISSING) == "div":
+                obj["op"] = "truediv"
+            for v in obj.get("args", []):
                 div_to_truediv(v)
         elif isinstance(obj, dict):
             for k, v in obj.items():
@@ -332,11 +328,8 @@
     div_to_truediv(migrated)
     return SCHEMA_VERSIONS.BUMPS_DRAFT_03, migrated
 
+
 MIGRATIONS = {
-    SCHEMA_VERSIONS.BUMPS_DRAFT_O1: _migrate_draft_01_to_draft_02, 
+    SCHEMA_VERSIONS.BUMPS_DRAFT_O1: _migrate_draft_01_to_draft_02,
     SCHEMA_VERSIONS.BUMPS_DRAFT_02: _migrate_draft_02_to_draft_03,
-}
-=======
-
-MIGRATIONS = {SCHEMA_VERSIONS.BUMPS_DRAFT_O1: _migrate_draft_01_to_draft_02}
->>>>>>> 9b33fd18
+}