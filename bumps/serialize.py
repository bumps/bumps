--- conflicted
+++ resolved
@@ -47,18 +47,11 @@
     object: JSON
     references: Dict[str, JSON]
 
-<<<<<<< HEAD
-
-def deserialize(serialized: SerializedObject):
+
+def deserialize(serialized: SerializedObject, migration: bool = True):
     """rehydrate all items in serialzed['references'] then
     - reydrate all objects in serialized['object']
     - replacing `Reference` types with python objects from `references`
-=======
-def deserialize(serialized: SerializedObject, migration: bool = True):
-    """ rehydrate all items in serialzed['references'] then 
-     - reydrate all objects in serialized['object']
-     - replacing `Reference` types with python objects from `references`
->>>>>>> 86582891
     """
 
     if migration:
@@ -66,7 +59,6 @@
         _, serialized = migrate(serialized)
         # then apply plugin migrations:
         serialized = plugin.migrate_serialized(serialized)
-
 
     serialized_references = serialized[REFERENCES_KEY]
     references = {}
@@ -157,12 +149,8 @@
 
 #### end deserializer helpers
 
-<<<<<<< HEAD
-
-def serialize(obj, use_refs=True):
-=======
+
 def serialize(obj, use_refs=True, add_libraries=True):
->>>>>>> 86582891
     references = {}
 
     def make_ref(obj_id: str):
@@ -215,19 +203,11 @@
         else:
             raise ValueError("obj %s is not serializable" % str(obj))
 
-<<<<<<< HEAD
     serialized = {"$schema": SCHEMA, "object": obj_to_dict(obj), REFERENCES_KEY: references}
-=======
-    serialized = {
-        "$schema": SCHEMA,
-        "object": obj_to_dict(obj),
-        REFERENCES_KEY: references
-    }
 
     if add_libraries:
         serialized["libraries"] = get_libraries(obj)
 
->>>>>>> 86582891
     return serialized
 
 
