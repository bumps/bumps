--- conflicted
+++ resolved
@@ -110,16 +110,11 @@
                     klass = getattr(import_module(module_name), class_name)
                 except Exception as e:
                     # there is a type, but it is not found...
-<<<<<<< HEAD
-                    raise e
-                    raise ValueError("type %s not found!, error: %s" % (t, e), obj)
-=======
                     logging.exception(e)
                     raise RuntimeError(f"Error importing {t}: {e}")
                 hydrated = _instantiate(klass, t, obj)
                 # print("returning instantiated object", t, hydrated)
                 return hydrated
->>>>>>> 3e326861
     elif isinstance(obj, list):
         # rehydrate all the items
         return [_rehydrate(v, references) for v in obj]
