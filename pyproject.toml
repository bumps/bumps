--- conflicted
+++ resolved
@@ -17,6 +17,7 @@
     'plotly',
     'mpld3',
     'graphlib_backport; python_version < "3.9"',
+    'msgpack',
 ]
 classifiers = [
     'Development Status :: 4 - Beta',
@@ -44,16 +45,6 @@
     'sphinx',
     'versioningit',
 ]
-<<<<<<< HEAD
-webview = [
-    'aiohttp',
-    'python-socketio',
-    'plotly',
-    'mpld3',
-    'msgpack',
-]
-=======
->>>>>>> cdf1b764
 
 [project.urls]
 documentation = "https://bumps.readthedocs.io"
