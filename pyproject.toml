[project]
name = "bumps"
dynamic = ["version"]
description = "Data fitting with bayesian uncertainty analysis"
readme = "README.rst"
authors = [{ name = "Paul Kienzle", email = "paul.kienzle@nist.gov" }]
license = { file = "LICENSE.txt" }
dependencies = [
    'numpy',
    'scipy',
<<<<<<< HEAD
    'h5py',
    'dill',
    'matplotlib',
    'blinker',
    'scikit-learn',
    'typing_extensions>=3.7.4',
=======
>>>>>>> 8ac5f1f6
    'graphlib_backport; python_version < "3.9"',
]
classifiers = [
    'Development Status :: 4 - Beta',
    'Environment :: Console',
    'Intended Audience :: Science/Research',
    'License :: Public Domain',
    'Operating System :: OS Independent',
    'Programming Language :: Python',
    'Programming Language :: Python :: 3',
    'Topic :: Scientific/Engineering',
    'Topic :: Scientific/Engineering :: Chemistry',
    'Topic :: Scientific/Engineering :: Physics',
]
requires-python = ">=3.8"

[project.optional-dependencies]
dev = [
    'build',
    'pre-commit',
    'pytest',
    'pytest-cov',
    'ruff',
    'wheel',
    'setuptools',
    'sphinx',
    'versioningit',
]
webview = [
    'aiohttp',
    'python-socketio',
    'plotly',
    'mpld3',
]

[project.urls]
documentation = "https://bumps.readthedocs.io"
homepage = "https://bumps.readthedocs.io"
repository = "https://github.com/bumps/bumps"

[build-system]
requires = ["setuptools", "versioningit"]
build-backend = "setuptools.build_meta"

[tool.ruff]
line-length = 120
extend-exclude = [
    "bumps/webview/client/*",
    "doc/pylit.py",
    "extra/platform_scripts/*",
]

[tool.ruff.lint.per-file-ignores]
"bumps/names.py" = ["F401"] # Unused import

# [tool.ruff.lint]
# select = [
#     "E",   # pycodestyle
#     "F",   # Pyflakes
#     "UP",  # pyupgrade
#     "B",   # flake8-bugbear
#     "SIM", # flake8-simplify
#     "I",   # isort
# ]

[tool.setuptools.dynamic]
version = { attr = "bumps.__version__" }

[tool.setuptools.packages.find]
include = ["bumps*"]
exclude = ["**/node_modules*"]

[tool.setuptools.data-files]
"share/icons" = ["extra/*.png", "extra/*.svg", "extra/*.ico", "extra/*.icns"]

[tool.versioningit.vcs]
method = "git"
default-tag = "0.0.1"

[tool.versioningit.next-version]
method = "smallest"

[tool.versioningit.write]
file = "bumps/_version.py"

[project.scripts]
bumps = "bumps.webview.server.cli:main"
bumps-webview = "bumps.webview.server.cli:main_webview"

[tool.pytest.ini_options]
# TODO: remove --assert=plain when https://github.com/scipy/scipy/issues/22236 is resolved
addopts = "--doctest-modules --doctest-glob=*.rst --cov=bumps --assert=plain"
doctest_optionflags = ["ELLIPSIS", "NORMALIZE_WHITESPACE"]
testpaths = ["bumps", "doc/getting_started", "doc/guide"]
norecursedirs = ["gui", "webview/client"]
python_files = ["*.py"]
python_classes = ["NoClassTestsWillMatch"]
python_functions = ["test", "*_test", "test_*"]<|MERGE_RESOLUTION|>--- conflicted
+++ resolved
@@ -8,15 +8,10 @@
 dependencies = [
     'numpy',
     'scipy',
-<<<<<<< HEAD
     'h5py',
     'dill',
     'matplotlib',
     'blinker',
-    'scikit-learn',
-    'typing_extensions>=3.7.4',
-=======
->>>>>>> 8ac5f1f6
     'graphlib_backport; python_version < "3.9"',
 ]
 classifiers = [
