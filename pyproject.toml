--- conflicted
+++ resolved
@@ -16,6 +16,7 @@
     'python-socketio',
     'plotly',
     'mpld3',
+    'msgpack',
     'graphlib_backport; python_version < "3.9"',
 ]
 classifiers = [
@@ -44,16 +45,6 @@
     'sphinx',
     'versioningit',
 ]
-<<<<<<< HEAD
-webview = [
-    'aiohttp',
-    'python-socketio',
-    'plotly',
-    'mpld3',
-    'msgpack',
-]
-=======
->>>>>>> f23440fb
 
 [project.urls]
 documentation = "https://bumps.readthedocs.io"
